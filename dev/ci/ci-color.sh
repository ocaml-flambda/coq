#!/usr/bin/env bash

ci_dir="$(dirname "$0")"
source ${ci_dir}/ci-common.sh

Color_CI_DIR=${CI_BUILD_DIR}/color

# Setup Bignums

source ${ci_dir}/ci-bignums.sh

# Compiles CoLoR

svn checkout ${Color_CI_SVNURL} ${Color_CI_DIR}

<<<<<<< HEAD
sed -i -e "s/From Coq Require Import BigN/From Bignums Require Import BigN/" ${Color_CI_DIR}/Util/*/*.v
sed -i -e "s/From Coq Require Export BigN/From Bignums Require Export BigN/" ${Color_CI_DIR}/Util/*/*.v
sed -i -e "s/From Coq Require Import BigZ/From Bignums Require Import BigZ/" ${Color_CI_DIR}/Util/*/*.v
sed -i -e "s/From Coq Require Export BigZ/From Bignums Require Export BigZ/" ${Color_CI_DIR}/Util/*/*.v

# Adapt to PR #220 (FunInd not loaded in Prelude anymore)
sed -i -e "15i From Coq Require Import FunInd." ${Color_CI_DIR}/Coccinelle/basis/ordered_set.v
sed -i -e "8i From Coq Require Import FunInd." ${Color_CI_DIR}/Coccinelle/examples/cime_trace/equational_extension.v
sed -i -e "6i From Coq Require Import FunInd." ${Color_CI_DIR}/Coccinelle/examples/cime_trace/more_list_extention.v
sed -i -e "6i From Coq Require Import FunInd." ${Color_CI_DIR}/Coccinelle/examples/cime_trace/ring_extention.v
sed -i -e "27i From Coq Require Import FunInd." ${Color_CI_DIR}/Coccinelle/list_extensions/dickson.v
sed -i -e "26i From Coq Require Import FunInd." ${Color_CI_DIR}/Coccinelle/list_extensions/list_permut.v
sed -i -e "23i From Coq Require Import FunInd." ${Color_CI_DIR}/Coccinelle/list_extensions/list_set.v
sed -i -e "25i From Coq Require Import FunInd." ${Color_CI_DIR}/Coccinelle/list_extensions/list_sort.v
sed -i -e "21i From Coq Require Import FunInd." ${Color_CI_DIR}/Coccinelle/list_extensions/more_list.v
sed -i -e "21i From Coq Require Import FunInd." ${Color_CI_DIR}/Util/List/ListUtil.v
sed -i -e "17i From Coq Require Import FunInd." ${Color_CI_DIR}/Util/Multiset/MultisetOrder.v
sed -i -e "13i From Coq Require Import FunInd." ${Color_CI_DIR}/Util/Set/SetUtil.v

( cd ${Color_CI_DIR} && make -j ${NJOBS} )
=======
( cd ${Color_CI_DIR} && make )
>>>>>>> e0ad7ac1
<|MERGE_RESOLUTION|>--- conflicted
+++ resolved
@@ -13,7 +13,6 @@
 
 svn checkout ${Color_CI_SVNURL} ${Color_CI_DIR}
 
-<<<<<<< HEAD
 sed -i -e "s/From Coq Require Import BigN/From Bignums Require Import BigN/" ${Color_CI_DIR}/Util/*/*.v
 sed -i -e "s/From Coq Require Export BigN/From Bignums Require Export BigN/" ${Color_CI_DIR}/Util/*/*.v
 sed -i -e "s/From Coq Require Import BigZ/From Bignums Require Import BigZ/" ${Color_CI_DIR}/Util/*/*.v
@@ -33,7 +32,4 @@
 sed -i -e "17i From Coq Require Import FunInd." ${Color_CI_DIR}/Util/Multiset/MultisetOrder.v
 sed -i -e "13i From Coq Require Import FunInd." ${Color_CI_DIR}/Util/Set/SetUtil.v
 
-( cd ${Color_CI_DIR} && make -j ${NJOBS} )
-=======
-( cd ${Color_CI_DIR} && make )
->>>>>>> e0ad7ac1
+( cd ${Color_CI_DIR} && make )