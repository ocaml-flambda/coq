#!/usr/bin/env bash

ci_dir="$(dirname "$0")"
source ${ci_dir}/ci-common.sh

fiat_parsers_CI_DIR=${CI_BUILD_DIR}/fiat

git_checkout ${fiat_parsers_CI_BRANCH} ${fiat_parsers_CI_GITURL} ${fiat_parsers_CI_DIR}

<<<<<<< HEAD
( cd ${fiat_parsers_CI_DIR} && make -j ${NJOBS} parsers && make -j ${NJOBS} fiat-core )
=======
( cd ${fiat_parsers_CI_DIR} && make -j ${NJOBS} parsers parsers-examples )
>>>>>>> ce1e1dba
<|MERGE_RESOLUTION|>--- conflicted
+++ resolved
@@ -7,8 +7,4 @@
 
 git_checkout ${fiat_parsers_CI_BRANCH} ${fiat_parsers_CI_GITURL} ${fiat_parsers_CI_DIR}
 
-<<<<<<< HEAD
-( cd ${fiat_parsers_CI_DIR} && make -j ${NJOBS} parsers && make -j ${NJOBS} fiat-core )
-=======
-( cd ${fiat_parsers_CI_DIR} && make -j ${NJOBS} parsers parsers-examples )
->>>>>>> ce1e1dba
+( cd ${fiat_parsers_CI_DIR} && make -j ${NJOBS} parsers parsers-examples && make -j ${NJOBS} fiat-core )