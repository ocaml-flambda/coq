(************************************************************************)
(*  v      *   The Coq Proof Assistant  /  The Coq Development Team     *)
(* <O___,, *   INRIA - CNRS - LIX - LRI - PPS - Copyright 1999-2016     *)
(*   \VV/  **************************************************************)
(*    //   *      This file is distributed under the terms of the       *)
(*         *       GNU Lesser General Public License Version 2.1        *)
(************************************************************************)

(** This files implements auto and related automation tactics *)

open Names
open Term
open Clenv
open Pattern
open Decl_kinds
open Hints
open Tactypes

val compute_secvars : ('a,'b) Proofview.Goal.t -> Id.Pred.t

val default_search_depth : int ref

val auto_flags_of_state : transparent_state -> Unification.unify_flags

val connect_hint_clenv : polymorphic -> raw_hint -> clausenv ->
  ('a, 'r) Proofview.Goal.t -> clausenv * constr

(** Try unification with the precompiled clause, then use registered Apply *)
val unify_resolve : polymorphic -> Unification.unify_flags -> (raw_hint * clausenv) -> unit Proofview.tactic

(** [ConclPattern concl pat tacast]:
   if the term concl matches the pattern pat, (in sense of
   [Pattern.somatches], then replace [?1] [?2] metavars in tacast by the
   right values to build a tactic *)

val conclPattern : constr -> constr_pattern option -> Genarg.glob_generic_argument -> unit Proofview.tactic

(** The Auto tactic *)

(** The use of the "core" database can be de-activated by passing
    "nocore" amongst the databases. *)

val auto : ?debug:debug ->
  int -> delayed_open_constr list -> hint_db_name list -> unit Proofview.tactic

(** Auto with more delta. *)

val new_auto : ?debug:debug ->
  int -> delayed_open_constr list -> hint_db_name list -> unit Proofview.tactic

(** auto with default search depth and with the hint database "core" *)
val default_auto : unit Proofview.tactic

<<<<<<< HEAD
(** auto with all hint databases except the "v62" compatibility database *)
val full_auto : ?debug:debug ->
  int -> delayed_open_constr list -> unit Proofview.tactic

(** auto with all hint databases except the "v62" compatibility database
   and doing delta *)
val new_full_auto : ?debug:debug ->
  int -> delayed_open_constr list -> unit Proofview.tactic
=======
(** auto with all hint databases *)
val full_auto : ?debug:Tacexpr.debug ->
  int -> Tacexpr.delayed_open_constr list -> unit Proofview.tactic

(** auto with all hint databases and doing delta *)
val new_full_auto : ?debug:Tacexpr.debug ->
  int -> Tacexpr.delayed_open_constr list -> unit Proofview.tactic
>>>>>>> bdcf5b04

(** auto with default search depth and with all hint databases *)
val default_full_auto : unit Proofview.tactic

(** The generic form of auto (second arg [None] means all bases) *)
val gen_auto : ?debug:debug ->
  int option -> delayed_open_constr list -> hint_db_name list option -> unit Proofview.tactic

(** The hidden version of auto *)
val h_auto   : ?debug:debug ->
  int option -> delayed_open_constr list -> hint_db_name list option -> unit Proofview.tactic

(** Trivial *)

val trivial : ?debug:debug ->
  delayed_open_constr list -> hint_db_name list -> unit Proofview.tactic
val gen_trivial : ?debug:debug ->
  delayed_open_constr list -> hint_db_name list option -> unit Proofview.tactic
val full_trivial : ?debug:debug ->
  delayed_open_constr list -> unit Proofview.tactic
val h_trivial : ?debug:debug ->
  delayed_open_constr list -> hint_db_name list option -> unit Proofview.tactic<|MERGE_RESOLUTION|>--- conflicted
+++ resolved
@@ -51,24 +51,13 @@
 (** auto with default search depth and with the hint database "core" *)
 val default_auto : unit Proofview.tactic
 
-<<<<<<< HEAD
-(** auto with all hint databases except the "v62" compatibility database *)
+(** auto with all hint databases *)
 val full_auto : ?debug:debug ->
   int -> delayed_open_constr list -> unit Proofview.tactic
 
-(** auto with all hint databases except the "v62" compatibility database
-   and doing delta *)
+(** auto with all hint databases and doing delta *)
 val new_full_auto : ?debug:debug ->
   int -> delayed_open_constr list -> unit Proofview.tactic
-=======
-(** auto with all hint databases *)
-val full_auto : ?debug:Tacexpr.debug ->
-  int -> Tacexpr.delayed_open_constr list -> unit Proofview.tactic
-
-(** auto with all hint databases and doing delta *)
-val new_full_auto : ?debug:Tacexpr.debug ->
-  int -> Tacexpr.delayed_open_constr list -> unit Proofview.tactic
->>>>>>> bdcf5b04
 
 (** auto with default search depth and with all hint databases *)
 val default_full_auto : unit Proofview.tactic
