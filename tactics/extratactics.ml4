(************************************************************************)
(*  v      *   The Coq Proof Assistant  /  The Coq Development Team     *)
(* <O___,, *   INRIA - CNRS - LIX - LRI - PPS - Copyright 1999-2015     *)
(*   \VV/  **************************************************************)
(*    //   *      This file is distributed under the terms of the       *)
(*         *       GNU Lesser General Public License Version 2.1        *)
(************************************************************************)

(*i camlp4deps: "grammar/grammar.cma" i*)

open Pp
open Genarg
open Extraargs
open Mod_subst
open Names
open Tacexpr
open Glob_ops
open Tactics
open Errors
open Util
open Evd
open Termops
open Equality
open Misctypes
<<<<<<< HEAD
open Sigma.Notations
=======
>>>>>>> 119d6145
open Proofview.Notations

DECLARE PLUGIN "extratactics"

(**********************************************************************)
(* replace, discriminate, injection, simplify_eq                      *)
(* cutrewrite, dependent rewrite                                      *)

let replace_in_clause_maybe_by (sigma1,c1) c2 cl  tac =
  Tacticals.New.tclWITHHOLES false
    (replace_in_clause_maybe_by c1 c2 cl (Option.map Tacinterp.eval_tactic tac))
    sigma1

let replace_term dir_opt (sigma,c) cl =
  Tacticals.New.tclWITHHOLES false
    (replace_term dir_opt c cl)
    sigma

TACTIC EXTEND replace
   ["replace" open_constr(c1) "with" constr(c2) clause(cl) by_arg_tac(tac) ]
-> [ replace_in_clause_maybe_by c1 c2 cl tac ]
END

TACTIC EXTEND replace_term_left
  [ "replace"  "->" open_constr(c) clause(cl) ]
  -> [ replace_term (Some true) c cl ]
END

TACTIC EXTEND replace_term_right
  [ "replace"  "<-" open_constr(c) clause(cl) ]
  -> [ replace_term (Some false) c cl ]
END

TACTIC EXTEND replace_term
  [ "replace" open_constr(c) clause(cl) ]
  -> [ replace_term None c cl ]
END

let induction_arg_of_quantified_hyp = function
  | AnonHyp n -> None,ElimOnAnonHyp n
  | NamedHyp id -> None,ElimOnIdent (Loc.ghost,id)

(* Versions *_main must come first!! so that "1" is interpreted as a
   ElimOnAnonHyp and not as a "constr", and "id" is interpreted as a
   ElimOnIdent and not as "constr" *)

let elimOnConstrWithHoles tac with_evars c =
  Tacticals.New.tclWITHHOLES with_evars
    (tac with_evars (Some (None,ElimOnConstr c.it))) c.sigma

TACTIC EXTEND simplify_eq_main
| [ "simplify_eq" constr_with_bindings(c) ] ->
    [ elimOnConstrWithHoles dEq false c ]
END
TACTIC EXTEND simplify_eq
  [ "simplify_eq" ] -> [ dEq false None ]
| [ "simplify_eq" quantified_hypothesis(h) ] ->
    [ dEq false (Some (induction_arg_of_quantified_hyp h)) ]
END
TACTIC EXTEND esimplify_eq_main
| [ "esimplify_eq" constr_with_bindings(c) ] ->
    [ elimOnConstrWithHoles dEq true c ]
END
TACTIC EXTEND esimplify_eq
| [ "esimplify_eq" ] -> [ dEq true None ]
| [ "esimplify_eq" quantified_hypothesis(h) ] ->
    [ dEq true (Some (induction_arg_of_quantified_hyp h)) ]
END

let discr_main c = elimOnConstrWithHoles discr_tac false c

TACTIC EXTEND discriminate_main
| [ "discriminate" constr_with_bindings(c) ] ->
    [ discr_main c ]
END
TACTIC EXTEND discriminate
| [ "discriminate" ] -> [ discr_tac false None ]
| [ "discriminate" quantified_hypothesis(h) ] ->
    [ discr_tac false (Some (induction_arg_of_quantified_hyp h)) ]
END
TACTIC EXTEND ediscriminate_main
| [ "ediscriminate" constr_with_bindings(c) ] ->
    [ elimOnConstrWithHoles discr_tac true c ]
END
TACTIC EXTEND ediscriminate
| [ "ediscriminate" ] -> [ discr_tac true None ]
| [ "ediscriminate" quantified_hypothesis(h) ] ->
    [ discr_tac true (Some (induction_arg_of_quantified_hyp h)) ]
END

open Proofview.Notations
let discrHyp id =
  Proofview.tclEVARMAP >>= fun sigma ->
  discr_main {it = Term.mkVar id,NoBindings; sigma = sigma;}

let injection_main c =
 elimOnConstrWithHoles (injClause None) false c

TACTIC EXTEND injection_main
| [ "injection" constr_with_bindings(c) ] ->
    [ injection_main c ]
END
TACTIC EXTEND injection
| [ "injection" ] -> [ injClause None false None ]
| [ "injection" quantified_hypothesis(h) ] ->
    [ injClause None false (Some (induction_arg_of_quantified_hyp h)) ]
END
TACTIC EXTEND einjection_main
| [ "einjection" constr_with_bindings(c) ] ->
    [ elimOnConstrWithHoles (injClause None) true c ]
END
TACTIC EXTEND einjection
| [ "einjection" ] -> [ injClause None true None ]
| [ "einjection" quantified_hypothesis(h) ] -> [ injClause None true (Some (induction_arg_of_quantified_hyp h)) ]
END
TACTIC EXTEND injection_as_main
| [ "injection" constr_with_bindings(c) "as" simple_intropattern_list(ipat)] ->
    [ elimOnConstrWithHoles (injClause (Some ipat)) false c ]
END
TACTIC EXTEND injection_as
| [ "injection" "as" simple_intropattern_list(ipat)] ->
    [ injClause (Some ipat) false None ]
| [ "injection" quantified_hypothesis(h) "as" simple_intropattern_list(ipat) ] ->
    [ injClause (Some ipat) false (Some (induction_arg_of_quantified_hyp h)) ]
END
TACTIC EXTEND einjection_as_main
| [ "einjection" constr_with_bindings(c) "as" simple_intropattern_list(ipat)] ->
    [ elimOnConstrWithHoles (injClause (Some ipat)) true c ]
END
TACTIC EXTEND einjection_as
| [ "einjection" "as" simple_intropattern_list(ipat)] ->
    [ injClause (Some ipat) true None ]
| [ "einjection" quantified_hypothesis(h) "as" simple_intropattern_list(ipat) ] ->
    [ injClause (Some ipat) true (Some (induction_arg_of_quantified_hyp h)) ]
END

let injHyp id =
  Proofview.tclEVARMAP >>= fun sigma ->
  injection_main { it = Term.mkVar id,NoBindings; sigma = sigma; }

TACTIC EXTEND dependent_rewrite
| [ "dependent" "rewrite" orient(b) constr(c) ] -> [ rewriteInConcl b c ]
| [ "dependent" "rewrite" orient(b) constr(c) "in" hyp(id) ]
    -> [ rewriteInHyp b c id ]
END

(** To be deprecated?, "cutrewrite (t=u) as <-" is equivalent to
    "replace u with t" or "enough (t=u) as <-" and 
    "cutrewrite (t=u) as ->" is equivalent to "enough (t=u) as ->". *)

TACTIC EXTEND cut_rewrite
| [ "cutrewrite" orient(b) constr(eqn) ] -> [ cutRewriteInConcl b eqn ]
| [ "cutrewrite" orient(b) constr(eqn) "in" hyp(id) ]
    -> [ cutRewriteInHyp b eqn id ]
END

(**********************************************************************)
(* Decompose                                                          *)

TACTIC EXTEND decompose_sum
| [ "decompose" "sum" constr(c) ] -> [ Elim.h_decompose_or c ]
END

TACTIC EXTEND decompose_record
| [ "decompose" "record" constr(c) ] -> [ Elim.h_decompose_and c ]
END

(**********************************************************************)
(* Contradiction                                                      *)

open Contradiction

TACTIC EXTEND absurd
 [ "absurd" constr(c) ] -> [ absurd c ]
END

let onSomeWithHoles tac = function
  | None -> tac None
  | Some c -> Tacticals.New.tclWITHHOLES false (tac (Some c.it)) c.sigma

TACTIC EXTEND contradiction
 [ "contradiction" constr_with_bindings_opt(c) ] ->
    [ onSomeWithHoles contradiction c ]
END

(**********************************************************************)
(* AutoRewrite                                                        *)

open Autorewrite

let pr_orient _prc _prlc _prt = function
  | true -> Pp.mt ()
  | false -> Pp.str " <-"

let pr_orient_string _prc _prlc _prt (orient, s) =
  pr_orient _prc _prlc _prt orient ++ Pp.spc () ++ Pp.str s

ARGUMENT EXTEND orient_string TYPED AS (bool * string) PRINTED BY pr_orient_string
| [ orient(r) preident(i) ] -> [ r, i ]
END

TACTIC EXTEND autorewrite
| [ "autorewrite" "with" ne_preident_list(l) clause(cl) ] ->
    [ auto_multi_rewrite  l ( cl) ]
| [ "autorewrite" "with" ne_preident_list(l) clause(cl) "using" tactic(t) ] ->
    [
      auto_multi_rewrite_with (Tacinterp.eval_tactic t) l cl
    ]
END

TACTIC EXTEND autorewrite_star
| [ "autorewrite" "*" "with" ne_preident_list(l) clause(cl) ] ->
    [ auto_multi_rewrite ~conds:AllMatches l cl ]
| [ "autorewrite" "*" "with" ne_preident_list(l) clause(cl) "using" tactic(t) ] ->
  [ auto_multi_rewrite_with ~conds:AllMatches (Tacinterp.eval_tactic t) l cl ]
END

(**********************************************************************)
(* Rewrite star                                                       *)

let rewrite_star clause orient occs (sigma,c) (tac : glob_tactic_expr option) =
  let tac' = Option.map (fun t -> Tacinterp.eval_tactic t, FirstSolved) tac in
  Tacticals.New.tclWITHHOLES false
    (general_rewrite_ebindings_clause clause orient occs ?tac:tac' true true (c,NoBindings) true) sigma

TACTIC EXTEND rewrite_star
| [ "rewrite" "*" orient(o) open_constr(c) "in" hyp(id) "at" occurrences(occ) by_arg_tac(tac) ] ->
    [ rewrite_star (Some id) o (occurrences_of occ) c tac ]
| [ "rewrite" "*" orient(o) open_constr(c) "at" occurrences(occ) "in" hyp(id) by_arg_tac(tac) ] ->
    [ rewrite_star (Some id) o (occurrences_of occ) c tac ]
| [ "rewrite" "*" orient(o) open_constr(c) "in" hyp(id) by_arg_tac(tac) ] ->
    [ rewrite_star (Some id) o Locus.AllOccurrences c tac ]
| [ "rewrite" "*" orient(o) open_constr(c) "at" occurrences(occ) by_arg_tac(tac) ] ->
    [ rewrite_star None o (occurrences_of occ) c tac ]
| [ "rewrite" "*" orient(o) open_constr(c) by_arg_tac(tac) ] ->
    [ rewrite_star None o Locus.AllOccurrences c tac ]
    END

(**********************************************************************)
(* Hint Rewrite                                                       *)

let add_rewrite_hint bases ort t lcsr =
  let env = Global.env() in
  let sigma = Evd.from_env env in
  let poly = Flags.use_polymorphic_flag () in
  let f ce = 
    let c, ctx = Constrintern.interp_constr env sigma ce in
    let ctx =
      let ctx = UState.context_set ctx in
        if poly then ctx
	else (Global.push_context_set false ctx; Univ.ContextSet.empty)
    in
      Constrexpr_ops.constr_loc ce, (c, ctx), ort, t in
  let eqs = List.map f lcsr in
  let add_hints base = add_rew_rules base eqs in
  List.iter add_hints bases

let classify_hint _ = Vernacexpr.VtSideff [], Vernacexpr.VtLater

VERNAC COMMAND EXTEND HintRewrite CLASSIFIED BY classify_hint
  [ "Hint" "Rewrite" orient(o) ne_constr_list(l) ":" preident_list(bl) ] ->
  [ add_rewrite_hint bl o None l ]
| [ "Hint" "Rewrite" orient(o) ne_constr_list(l) "using" tactic(t)
    ":" preident_list(bl) ] ->
  [ add_rewrite_hint bl o (Some t) l ]
| [ "Hint" "Rewrite" orient(o) ne_constr_list(l) ] ->
  [ add_rewrite_hint ["core"] o None l ]
| [ "Hint" "Rewrite" orient(o) ne_constr_list(l) "using" tactic(t) ] ->
  [ add_rewrite_hint ["core"] o (Some t) l ]
END

(**********************************************************************)
(* Hint Resolve                                                       *)

open Term
open Vars
open Coqlib

let project_hint pri l2r r =
  let gr = Smartlocate.global_with_alias r in
  let env = Global.env() in
  let sigma = Evd.from_env env in
  let sigma, c = Evd.fresh_global env sigma gr in
  let t = Retyping.get_type_of env sigma c in
  let t =
    Tacred.reduce_to_quantified_ref env sigma (Lazy.force coq_iff_ref) t in
  let sign,ccl = decompose_prod_assum t in
  let (a,b) = match snd (decompose_app ccl) with
    | [a;b] -> (a,b)
    | _ -> assert false in
  let p =
    if l2r then build_coq_iff_left_proj () else build_coq_iff_right_proj () in
  let c = Reductionops.whd_beta Evd.empty (mkApp (c,Context.extended_rel_vect 0 sign)) in
  let c = it_mkLambda_or_LetIn
    (mkApp (p,[|mkArrow a (lift 1 b);mkArrow b (lift 1 a);c|])) sign in
  let id =
    Nameops.add_suffix (Nametab.basename_of_global gr) ("_proj_" ^ (if l2r then "l2r" else "r2l"))
  in
  let ctx = Evd.universe_context_set sigma in
  let c = Declare.declare_definition ~internal:Declare.InternalTacticRequest id (c,ctx) in
    (pri,false,true,Hints.PathAny, Hints.IsGlobRef (Globnames.ConstRef c))

let add_hints_iff l2r lc n bl =
  Hints.add_hints true bl
    (Hints.HintsResolveEntry (List.map (project_hint n l2r) lc))

VERNAC COMMAND EXTEND HintResolveIffLR CLASSIFIED AS SIDEFF
  [ "Hint" "Resolve" "->" ne_global_list(lc) natural_opt(n)
    ":" preident_list(bl) ] ->
  [ add_hints_iff true lc n bl ]
| [ "Hint" "Resolve" "->" ne_global_list(lc) natural_opt(n) ] ->
  [ add_hints_iff true lc n ["core"] ]
END
VERNAC COMMAND EXTEND HintResolveIffRL CLASSIFIED AS SIDEFF
  [ "Hint" "Resolve" "<-" ne_global_list(lc) natural_opt(n)
    ":" preident_list(bl) ] ->
  [ add_hints_iff false lc n bl ]
| [ "Hint" "Resolve" "<-" ne_global_list(lc) natural_opt(n) ] ->
  [ add_hints_iff false lc n ["core"] ]
END

(**********************************************************************)
(* Refine                                                             *)

let refine_tac {Glob_term.closure=closure;term=term} =
  Proofview.Goal.nf_enter { enter = begin fun gl ->
    let concl = Proofview.Goal.concl gl in
    let env = Proofview.Goal.env gl in
    let flags = Pretyping.all_no_fail_flags in
    let tycon = Pretyping.OfType concl in
    let lvar = { Pretyping.empty_lvar with
      Pretyping.ltac_constrs = closure.Glob_term.typed;
      Pretyping.ltac_uconstrs = closure.Glob_term.untyped;
      Pretyping.ltac_idents = closure.Glob_term.idents;
    } in
    let update = { run = begin fun sigma ->
      let sigma = Sigma.to_evar_map sigma in
      let (sigma, c) = Pretyping.understand_ltac flags env sigma lvar tycon term in
      Sigma.Unsafe.of_pair (c, sigma)
    end } in
    Tactics.New.refine ~unsafe:false update
  end }

TACTIC EXTEND refine
  [ "refine" uconstr(c) ] -> [  refine_tac c ]
END

(**********************************************************************)
(* Inversion lemmas (Leminv)                                          *)

open Inv
open Leminv

let seff id = Vernacexpr.VtSideff [id], Vernacexpr.VtLater

VERNAC COMMAND EXTEND DeriveInversionClear
| [ "Derive" "Inversion_clear" ident(na) "with" constr(c) "Sort" sort(s) ]
  => [ seff na ]
  -> [ add_inversion_lemma_exn na c s false inv_clear_tac ]

| [ "Derive" "Inversion_clear" ident(na) "with" constr(c) ] => [ seff na ]
  -> [ add_inversion_lemma_exn na c GProp false inv_clear_tac ]
END

open Term

VERNAC COMMAND EXTEND DeriveInversion
| [ "Derive" "Inversion" ident(na) "with" constr(c) "Sort" sort(s) ]
  => [ seff na ]
  -> [ add_inversion_lemma_exn na c s false inv_tac ]

| [ "Derive" "Inversion" ident(na) "with" constr(c) ] => [ seff na ]
  -> [ add_inversion_lemma_exn na c GProp false inv_tac ]
END

VERNAC COMMAND EXTEND DeriveDependentInversion
| [ "Derive" "Dependent" "Inversion" ident(na) "with" constr(c) "Sort" sort(s) ]
  => [ seff na ]
  -> [ add_inversion_lemma_exn na c s true dinv_tac ]
END

VERNAC COMMAND EXTEND DeriveDependentInversionClear
| [ "Derive" "Dependent" "Inversion_clear" ident(na) "with" constr(c) "Sort" sort(s) ]
  => [ seff na ]
  -> [ add_inversion_lemma_exn na c s true dinv_clear_tac ]
END

(**********************************************************************)
(* Subst                                                              *)

TACTIC EXTEND subst
| [ "subst" ne_var_list(l) ] -> [ subst l ]
| [ "subst" ] -> [ subst_all () ]
END

let simple_subst_tactic_flags =
  { only_leibniz = true; rewrite_dependent_proof = false }

TACTIC EXTEND simple_subst
| [ "simple" "subst" ] -> [ subst_all ~flags:simple_subst_tactic_flags () ]
END

open Evar_tactics

(**********************************************************************)
(* Evar creation                                                      *)

(* TODO: add support for some test similar to g_constr.name_colon so that
   expressions like "evar (list A)" do not raise a syntax error *)
TACTIC EXTEND evar
  [ "evar" "(" ident(id) ":" lconstr(typ) ")" ] -> [ let_evar (Name id) typ ]
| [ "evar" constr(typ) ] -> [ let_evar Anonymous typ ]
END

open Tacticals

TACTIC EXTEND instantiate
  [ "instantiate" "(" ident(id) ":=" lglob(c) ")" ] ->
    [ Tacticals.New.tclTHEN (instantiate_tac_by_name id c) Proofview.V82.nf_evar_goals ]
| [ "instantiate" "(" integer(i) ":=" lglob(c) ")" hloc(hl) ] ->
    [ Tacticals.New.tclTHEN (instantiate_tac i c hl) Proofview.V82.nf_evar_goals ]
| [ "instantiate" ] -> [ Proofview.V82.nf_evar_goals ]
END

(**********************************************************************)
(** Nijmegen "step" tactic for setoid rewriting                       *)

open Tactics
open Glob_term
open Libobject
open Lib

(* Registered lemmas are expected to be of the form
     x R y -> y == z -> x R z    (in the right table)
     x R y -> x == z -> z R y    (in the left table)
*)

let transitivity_right_table = Summary.ref [] ~name:"transitivity-steps-r"
let transitivity_left_table = Summary.ref [] ~name:"transitivity-steps-l"

(* [step] tries to apply a rewriting lemma; then apply [tac] intended to
   complete to proof of the last hypothesis (assumed to state an equality) *)

let step left x tac =
  let l =
    List.map (fun lem ->
      Tacticals.New.tclTHENLAST
        (apply_with_bindings (lem, ImplicitBindings [x]))
        tac)
      !(if left then transitivity_left_table else transitivity_right_table)
  in
  Tacticals.New.tclFIRST l

(* Main function to push lemmas in persistent environment *)

let cache_transitivity_lemma (_,(left,lem)) =
  if left then
    transitivity_left_table  := lem :: !transitivity_left_table
  else
    transitivity_right_table := lem :: !transitivity_right_table

let subst_transitivity_lemma (subst,(b,ref)) = (b,subst_mps subst ref)

let inTransitivity : bool * constr -> obj =
  declare_object {(default_object "TRANSITIVITY-STEPS") with
    cache_function = cache_transitivity_lemma;
    open_function = (fun i o -> if Int.equal i 1 then cache_transitivity_lemma o);
    subst_function = subst_transitivity_lemma;
    classify_function = (fun o -> Substitute o) }

(* Main entry points *)

let add_transitivity_lemma left lem =
  let env = Global.env () in
  let sigma = Evd.from_env env in
  let lem',ctx (*FIXME*) = Constrintern.interp_constr env sigma lem in
  add_anonymous_leaf (inTransitivity (left,lem'))

(* Vernacular syntax *)

TACTIC EXTEND stepl
| ["stepl" constr(c) "by" tactic(tac) ] -> [ step true c (Tacinterp.eval_tactic tac) ]
| ["stepl" constr(c) ] -> [ step true c (Proofview.tclUNIT ()) ]
END

TACTIC EXTEND stepr
| ["stepr" constr(c) "by" tactic(tac) ] -> [ step false c (Tacinterp.eval_tactic tac) ]
| ["stepr" constr(c) ] -> [ step false c (Proofview.tclUNIT ()) ]
END

VERNAC COMMAND EXTEND AddStepl CLASSIFIED AS SIDEFF
| [ "Declare" "Left" "Step" constr(t) ] ->
    [ add_transitivity_lemma true t ]
END

VERNAC COMMAND EXTEND AddStepr CLASSIFIED AS SIDEFF
| [ "Declare" "Right" "Step" constr(t) ] ->
    [ add_transitivity_lemma false t ]
END

VERNAC COMMAND EXTEND ImplicitTactic CLASSIFIED AS SIDEFF
| [ "Declare" "Implicit" "Tactic" tactic(tac) ] ->
    [ Pfedit.declare_implicit_tactic (Tacinterp.interp tac) ]
| [ "Clear" "Implicit" "Tactic" ] ->
    [ Pfedit.clear_implicit_tactic () ]
END




(**********************************************************************)
(*spiwack : Vernac commands for retroknowledge                        *)

VERNAC COMMAND EXTEND RetroknowledgeRegister CLASSIFIED AS SIDEFF
 | [ "Register" constr(c) "as" retroknowledge_field(f) "by" constr(b)] ->
           [ let tc,ctx = Constrintern.interp_constr (Global.env ()) Evd.empty c in
             let tb,ctx(*FIXME*) = Constrintern.interp_constr (Global.env ()) Evd.empty b in
             Global.register f tc tb ]
END



(**********************************************************************)
(* sozeau: abs/gen for induction on instantiated dependent inductives, using "Ford" induction as
  defined by Conor McBride *)
TACTIC EXTEND generalize_eqs
| ["generalize_eqs" hyp(id) ] -> [ abstract_generalize ~generalize_vars:false id ]
END
TACTIC EXTEND dep_generalize_eqs
| ["dependent" "generalize_eqs" hyp(id) ] -> [ abstract_generalize ~generalize_vars:false ~force_dep:true id ]
END
TACTIC EXTEND generalize_eqs_vars
| ["generalize_eqs_vars" hyp(id) ] -> [ abstract_generalize ~generalize_vars:true id ]
END
TACTIC EXTEND dep_generalize_eqs_vars
| ["dependent" "generalize_eqs_vars" hyp(id) ] -> [ abstract_generalize ~force_dep:true ~generalize_vars:true id ]
END

(** Tactic to automatically simplify hypotheses of the form [Π Δ, x_i = t_i -> T] 
    where [t_i] is closed w.r.t. Δ. Such hypotheses are automatically generated
    during dependent induction. For internal use. *)

TACTIC EXTEND specialize_eqs
[ "specialize_eqs" hyp(id) ] -> [ Proofview.V82.tactic (specialize_eqs id) ]
END

(**********************************************************************)
(* A tactic that considers a given occurrence of [c] in [t] and       *)
(* abstract the minimal set of all the occurrences of [c] so that the *)
(* abstraction [fun x -> t[x/c]] is well-typed                        *)
(*                                                                    *)
(* Contributed by Chung-Kil Hur (Winter 2009)                         *)
(**********************************************************************)

let subst_var_with_hole occ tid t = 
  let occref = if occ > 0 then ref occ else Find_subterm.error_invalid_occurrence [occ] in
  let locref = ref 0 in
  let rec substrec = function
    | GVar (_,id) as x -> 
        if Id.equal id tid 
        then
	  (decr occref;
	   if Int.equal !occref 0 then x
           else
	     (incr locref;
	      GHole (Loc.make_loc (!locref,0),
		     Evar_kinds.QuestionMark(Evar_kinds.Define true),
                     Misctypes.IntroAnonymous, None)))
        else x
    | c -> map_glob_constr_left_to_right substrec c in
  let t' = substrec t
  in
  if !occref > 0 then Find_subterm.error_invalid_occurrence [occ] else t'

let subst_hole_with_term occ tc t =
  let locref = ref 0 in
  let occref = ref occ in
  let rec substrec = function
    | GHole (_,Evar_kinds.QuestionMark(Evar_kinds.Define true),Misctypes.IntroAnonymous,s) ->
        decr occref;
        if Int.equal !occref 0 then tc
        else
	  (incr locref;
	   GHole (Loc.make_loc (!locref,0),
		  Evar_kinds.QuestionMark(Evar_kinds.Define true),Misctypes.IntroAnonymous,s))
    | c -> map_glob_constr_left_to_right substrec c
  in
  substrec t

open Tacmach

let out_arg = function
  | ArgVar _ -> anomaly (Pp.str "Unevaluated or_var variable")
  | ArgArg x -> x

let hResolve id c occ t =
  Proofview.Goal.nf_s_enter { s_enter = begin fun gl ->
  let sigma = Proofview.Goal.sigma gl in
  let sigma = Sigma.to_evar_map sigma in
  let env = Termops.clear_named_body id (Proofview.Goal.env gl) in
  let concl = Proofview.Goal.concl gl in
  let env_ids = Termops.ids_of_context env in
  let c_raw = Detyping.detype true env_ids env sigma c in
  let t_raw = Detyping.detype true env_ids env sigma t in
  let rec resolve_hole t_hole =
    try 
      Pretyping.understand env sigma t_hole
    with
      | Pretype_errors.PretypeError (_,_,Pretype_errors.UnsolvableImplicit _) as e ->
          let (e, info) = Errors.push e in
          let loc = match Loc.get_loc info with None -> Loc.ghost | Some loc -> loc in
          resolve_hole (subst_hole_with_term (fst (Loc.unloc loc)) c_raw t_hole)
  in
  let t_constr,ctx = resolve_hole (subst_var_with_hole occ id t_raw) in
  let sigma = Evd.merge_universe_context sigma ctx in
  let t_constr_type = Retyping.get_type_of env sigma t_constr in
  let tac =
    (change_concl (mkLetIn (Anonymous,t_constr,t_constr_type,concl)))
  in
  Sigma.Unsafe.of_pair (tac, sigma)
  end }

let hResolve_auto id c t =
  let rec resolve_auto n = 
    try
      hResolve id c n t
    with
    | UserError _ as e -> raise e
    | e when Errors.noncritical e -> resolve_auto (n+1)
  in
  resolve_auto 1

TACTIC EXTEND hresolve_core
| [ "hresolve_core" "(" ident(id) ":=" constr(c) ")" "at" int_or_var(occ) "in" constr(t) ] -> [ hResolve id c (out_arg occ) t ]
| [ "hresolve_core" "(" ident(id) ":=" constr(c) ")" "in" constr(t) ] -> [ hResolve_auto id c t ]
END

(**
   hget_evar
*)

let hget_evar n =
  Proofview.Goal.nf_enter { enter = begin fun gl ->
  let sigma = Tacmach.New.project gl in
  let concl = Proofview.Goal.concl gl in
  let evl = evar_list concl in
  if List.length evl < n then
    error "Not enough uninstantiated existential variables.";
  if n <= 0 then error "Incorrect existential variable index.";
  let ev = List.nth evl (n-1) in
  let ev_type = existential_type sigma ev in
  change_concl (mkLetIn (Anonymous,mkEvar ev,ev_type,concl))
  end }

TACTIC EXTEND hget_evar
| [ "hget_evar" int_or_var(n) ] -> [ hget_evar (out_arg n) ]
END

(**********************************************************************)

(**********************************************************************)
(* A tactic that reduces one match t with ... by doing destruct t.    *)
(* if t is not a variable, the tactic does                            *)
(* case_eq t;intros ... heq;rewrite heq in *|-. (but heq itself is    *)
(* preserved).                                                        *)
(* Contributed by Julien Forest and Pierre Courtieu (july 2010)       *)
(**********************************************************************)

exception Found of unit Proofview.tactic

let rewrite_except h =
  Proofview.Goal.nf_enter { enter = begin fun gl ->
  let hyps = Tacmach.New.pf_ids_of_hyps gl in
  Tacticals.New.tclMAP (fun id -> if Id.equal id h then Proofview.tclUNIT () else 
      Tacticals.New.tclTRY (Equality.general_rewrite_in true Locus.AllOccurrences true true id (mkVar h) false))
    hyps
  end }


let refl_equal = 
  let coq_base_constant s =
    Coqlib.gen_constant_in_modules "RecursiveDefinition"
      (Coqlib.init_modules @ [["Coq";"Arith";"Le"];["Coq";"Arith";"Lt"]]) s in
  function () -> (coq_base_constant "eq_refl")


(* This is simply an implementation of the case_eq tactic.  this code
  should be replaced by a call to the tactic but I don't know how to
  call it before it is defined. *)
let  mkCaseEq a  : unit Proofview.tactic =
  Proofview.Goal.nf_enter { enter = begin fun gl ->
    let type_of_a = Tacmach.New.of_old (fun g -> Tacmach.pf_unsafe_type_of g a) gl in
       Tacticals.New.tclTHENLIST
         [Proofview.V82.tactic (Tactics.generalize [mkApp(delayed_force refl_equal, [| type_of_a; a|])]);
          Proofview.Goal.nf_enter { enter = begin fun gl ->
            let concl = Proofview.Goal.concl gl in
            let env = Proofview.Goal.env gl in
	    change_concl
	      (snd (Tacred.pattern_occs [Locus.OnlyOccurrences [1], a] env Evd.empty concl))
          end };
	  simplest_case a]
  end }


let case_eq_intros_rewrite x =
  Proofview.Goal.nf_enter { enter = begin fun gl ->
  let n = nb_prod (Proofview.Goal.concl gl) in
  (* Pp.msgnl (Printer.pr_lconstr x); *)
  Tacticals.New.tclTHENLIST [
      mkCaseEq x;
    Proofview.Goal.nf_enter { enter = begin fun gl ->
      let concl = Proofview.Goal.concl gl in
      let hyps = Tacmach.New.pf_ids_of_hyps gl in
      let n' = nb_prod concl in
      let h = Tacmach.New.of_old (fun g -> fresh_id hyps (Id.of_string "heq") g) gl in
      Tacticals.New.tclTHENLIST [
                    Tacticals.New.tclDO (n'-n-1) intro;
		    introduction h;
		    rewrite_except h]
    end }
  ]
  end }

let rec find_a_destructable_match t =
  match kind_of_term t with
    | Case (_,_,x,_) when closed0 x ->
	if isVar x then
	  (* TODO check there is no rel n. *)
	  raise (Found (Tacinterp.eval_tactic(<:tactic<destruct x>>)))
	else
	  (* let _ = Pp.msgnl (Printer.pr_lconstr x)  in *)
	  raise (Found (case_eq_intros_rewrite x))
    | _ -> iter_constr find_a_destructable_match t
	

let destauto t =
  try find_a_destructable_match t;
    Tacticals.New.tclZEROMSG (str "No destructable match found")
  with Found tac -> tac

let destauto_in id = 
  Proofview.Goal.nf_enter { enter = begin fun gl ->
  let ctype = Tacmach.New.of_old (fun g -> Tacmach.pf_unsafe_type_of g (mkVar id)) gl in
(*  Pp.msgnl (Printer.pr_lconstr (mkVar id)); *)
(*  Pp.msgnl (Printer.pr_lconstr (ctype)); *)
  destauto ctype
  end }

TACTIC EXTEND destauto
| [ "destauto" ] -> [ Proofview.Goal.nf_enter { enter = begin fun gl -> destauto (Proofview.Goal.concl gl) end } ]
| [ "destauto" "in" hyp(id) ] -> [ destauto_in id ]
END


(* ********************************************************************* *)

let eq_constr x y = 
  Proofview.Goal.enter { enter = begin fun gl ->
    let evd = Tacmach.New.project gl in
      if Evarutil.eq_constr_univs_test evd evd x y then Proofview.tclUNIT () 
      else Tacticals.New.tclFAIL 0 (str "Not equal")
  end }

TACTIC EXTEND constr_eq
| [ "constr_eq" constr(x) constr(y) ] -> [ eq_constr x y ]
END

TACTIC EXTEND constr_eq_nounivs
| [ "constr_eq_nounivs" constr(x) constr(y) ] -> [
    if eq_constr_nounivs x y then Proofview.tclUNIT () else Tacticals.New.tclFAIL 0 (str "Not equal") ]
END

TACTIC EXTEND is_evar
| [ "is_evar" constr(x) ] ->
    [ match kind_of_term x with
        | Evar _ -> Proofview.tclUNIT ()
        | _ -> Tacticals.New.tclFAIL 0 (str "Not an evar")
    ]
END

let rec has_evar x =
  match kind_of_term x with
    | Evar _ -> true
    | Rel _ | Var _ | Meta _ | Sort _ | Const _ | Ind _ | Construct _ ->
      false
    | Cast (t1, _, t2) | Prod (_, t1, t2) | Lambda (_, t1, t2) ->
      has_evar t1 || has_evar t2
    | LetIn (_, t1, t2, t3) ->
      has_evar t1 || has_evar t2 || has_evar t3
    | App (t1, ts) ->
      has_evar t1 || has_evar_array ts
    | Case (_, t1, t2, ts) ->
      has_evar t1 || has_evar t2 || has_evar_array ts
    | Fix ((_, tr)) | CoFix ((_, tr)) ->
      has_evar_prec tr
    | Proj (p, c) -> has_evar c
and has_evar_array x =
  Array.exists has_evar x
and has_evar_prec (_, ts1, ts2) =
  Array.exists has_evar ts1 || Array.exists has_evar ts2

TACTIC EXTEND has_evar
| [ "has_evar" constr(x) ] ->
    [ if has_evar x then Proofview.tclUNIT () else Tacticals.New.tclFAIL 0 (str "No evars") ]
END

TACTIC EXTEND is_hyp
| [ "is_var" constr(x) ] ->
  [ match kind_of_term x with
    | Var _ ->  Proofview.tclUNIT ()
    | _ -> Tacticals.New.tclFAIL 0 (str "Not a variable or hypothesis") ]
END

TACTIC EXTEND is_fix
| [ "is_fix" constr(x) ] ->
  [ match kind_of_term x with
    | Fix _ -> Proofview.tclUNIT ()
    | _ -> Tacticals.New.tclFAIL 0 (Pp.str "not a fix definition") ]
END;;

TACTIC EXTEND is_cofix
| [ "is_cofix" constr(x) ] ->
  [ match kind_of_term x with
    | CoFix _ -> Proofview.tclUNIT ()
    | _ -> Tacticals.New.tclFAIL 0 (Pp.str "not a cofix definition") ]
END;;

(* Command to grab the evars left unresolved at the end of a proof. *)
(* spiwack: I put it in extratactics because it is somewhat tied with
   the semantics of the LCF-style tactics, hence with the classic tactic
   mode. *)
VERNAC COMMAND EXTEND GrabEvars
[ "Grab" "Existential" "Variables" ]
  => [ Vernacexpr.VtProofStep false, Vernacexpr.VtLater ]
  -> [ Proof_global.simple_with_current_proof (fun _ p  -> Proof.V82.grab_evars p) ]
END

(* Shelves all the goals under focus. *)
TACTIC EXTEND shelve
| [ "shelve" ] ->
    [ Proofview.shelve ]
END

(* Shelves the unifiable goals under focus, i.e. the goals which
   appear in other goals under focus (the unfocused goals are not
   considered). *)
TACTIC EXTEND shelve_unifiable
| [ "shelve_unifiable" ] ->
    [ Proofview.shelve_unifiable ]
END

(* Unshelves the goal shelved by the tactic. *)
TACTIC EXTEND unshelve
| [ "unshelve" tactic0(t) ] ->
    [
      Proofview.with_shelf (Tacinterp.eval_tactic t) >>= fun (gls, ()) ->
      Proofview.Unsafe.tclNEWGOALS gls
    ]
END

(* Command to add every unshelved variables to the focus *)
VERNAC COMMAND EXTEND Unshelve
[ "Unshelve" ]
  => [ Vernacexpr.VtProofStep false, Vernacexpr.VtLater ]
  -> [ Proof_global.simple_with_current_proof (fun _ p  -> Proof.unshelve p) ]
END

(* Gives up on the goals under focus: the goals are considered solved,
   but the proof cannot be closed until the user goes back and solve
   these goals. *)
TACTIC EXTEND give_up
| [ "give_up" ] ->
    [ Proofview.give_up ]
END

(* cycles [n] goals *)
TACTIC EXTEND cycle
| [ "cycle" int_or_var(n) ] -> [ Proofview.cycle (out_arg n) ]
END

(* swaps goals number [i] and [j] *)
TACTIC EXTEND swap
| [ "swap" int_or_var(i) int_or_var(j) ] -> [ Proofview.swap (out_arg i) (out_arg j) ]
END

(* reverses the list of focused goals *)
TACTIC EXTEND revgoals
| [ "revgoals" ] -> [ Proofview.revgoals ]
END


type cmp =
  | Eq
  | Lt | Le
  | Gt | Ge

type 'i test =
  | Test of cmp * 'i * 'i

let wit_cmp : (cmp,cmp,cmp) Genarg.genarg_type = Genarg.make0 None "cmp"
let wit_test : (int or_var test,int or_var test,int test) Genarg.genarg_type =
  Genarg.make0 None "tactest"

let pr_cmp = function
  | Eq -> Pp.str"="
  | Lt -> Pp.str"<"
  | Le -> Pp.str"<="
  | Gt -> Pp.str">"
  | Ge -> Pp.str">="

let pr_cmp' _prc _prlc _prt = pr_cmp

let pr_test_gen f (Test(c,x,y)) =
  Pp.(f x ++ pr_cmp c ++ f y)

let pr_test = pr_test_gen (Pptactic.pr_or_var Pp.int)

let pr_test' _prc _prlc _prt = pr_test

let pr_itest = pr_test_gen Pp.int

let pr_itest' _prc _prlc _prt = pr_itest



ARGUMENT EXTEND comparison TYPED AS cmp PRINTED BY pr_cmp'
| [ "="  ] -> [ Eq ]
| [ "<"  ] -> [ Lt ]
| [ "<=" ] -> [ Le ]
| [ ">"  ] -> [ Gt ]
| [ ">=" ] -> [ Ge ]
    END

let interp_test ist gls = function
  | Test (c,x,y) ->
      project gls ,
      Test(c,Tacinterp.interp_int_or_var ist x,Tacinterp.interp_int_or_var ist y)

ARGUMENT EXTEND test
  PRINTED BY pr_itest'
  INTERPRETED BY interp_test
  RAW_TYPED AS test
  RAW_PRINTED BY pr_test'
  GLOB_TYPED AS test
  GLOB_PRINTED BY pr_test'
| [ int_or_var(x) comparison(c) int_or_var(y) ] -> [ Test(c,x,y) ]
END

let interp_cmp = function
  | Eq -> Int.equal
  | Lt -> ((<):int->int->bool)
  | Le -> ((<=):int->int->bool)
  | Gt -> ((>):int->int->bool)
  | Ge -> ((>=):int->int->bool)

let run_test = function
  | Test(c,x,y) -> interp_cmp c x y

let guard tst =
  if run_test tst then
    Proofview.tclUNIT ()
  else
    let msg = Pp.(str"Condition not satisfied:"++ws 1++(pr_itest tst)) in
    Tacticals.New.tclZEROMSG msg


TACTIC EXTEND guard
| [ "guard" test(tst) ] -> [ guard tst ]
END

let decompose l c =
  Proofview.Goal.enter { enter = begin fun gl ->
    let to_ind c =
      if isInd c then Univ.out_punivs (destInd c)
      else error "not an inductive type"
    in
    let l = List.map to_ind l in
    Elim.h_decompose l c
  end }

TACTIC EXTEND decompose
| [ "decompose" "[" ne_constr_list(l) "]" constr(c) ] -> [ decompose l c ]
END

(** library/keys *)

VERNAC COMMAND EXTEND Declare_keys CLASSIFIED AS SIDEFF
| [ "Declare" "Equivalent" "Keys" constr(c) constr(c') ] -> [ 
  let it c = snd (Constrintern.interp_open_constr (Global.env ()) Evd.empty c) in 
  let k1 = Keys.constr_key (it c) in
  let k2 = Keys.constr_key (it c') in
    match k1, k2 with
    | Some k1, Some k2 -> Keys.declare_equiv_keys k1 k2
    | _ -> () ]
END

VERNAC COMMAND EXTEND Print_keys CLASSIFIED AS QUERY
| [ "Print" "Equivalent" "Keys" ] -> [ msg_info (Keys.pr_keys Printer.pr_global) ]
END


VERNAC COMMAND EXTEND OptimizeProof
| [ "Optimize" "Proof" ] => [ Vernac_classifier.classify_as_proofstep ] ->
  [ Proof_global.compact_the_proof () ]
| [ "Optimize" "Heap" ] => [ Vernac_classifier.classify_as_proofstep ] ->
  [ Gc.compact () ]
END<|MERGE_RESOLUTION|>--- conflicted
+++ resolved
@@ -22,10 +22,7 @@
 open Termops
 open Equality
 open Misctypes
-<<<<<<< HEAD
 open Sigma.Notations
-=======
->>>>>>> 119d6145
 open Proofview.Notations
 
 DECLARE PLUGIN "extratactics"
