--- conflicted
+++ resolved
@@ -2740,14 +2740,9 @@
   match usetac with
   | None ->
       Proofview.Goal.enter { enter = begin fun gl ->
-<<<<<<< HEAD
-      let t = Tacmach.New.pf_unsafe_type_of gl c in
+      let t = Tacmach.New.pf_get_type_of gl c in
       let sigma = Tacmach.New.project gl in
       let hd = head_ident sigma c in
-=======
-      let t = Tacmach.New.pf_get_type_of gl c in
-      let hd = head_ident c in
->>>>>>> 4fd59386
       Tacticals.New.tclTHENFIRST (assert_as true hd ipat t) (exact_no_check c)
       end }
   | Some tac ->
