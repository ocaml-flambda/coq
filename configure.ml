--- conflicted
+++ resolved
@@ -596,15 +596,9 @@
   if caml_version_nums >= [4;2;1] then
     cprintf "You have OCaml %s. Good!" caml_version
   else
-<<<<<<< HEAD
     let () = cprintf "Your version of OCaml is %s." caml_version in
-    if !Prefs.force_caml_version then
+    if !prefs.force_caml_version then
       cprintf "*Warning* Your version of OCaml is outdated."
-=======
-    let () = printf "Your version of OCaml is %s.\n" caml_version in
-    if !prefs.force_caml_version then
-      printf "*Warning* Your version of OCaml is outdated.\n"
->>>>>>> cff434ee
     else
       die "You need OCaml 4.02.1 or later."
 
@@ -624,15 +618,9 @@
   if findlib_version_nums >= [1;4;1] then
     cprintf "You have OCamlfind %s. Good!" findlib_version
   else
-<<<<<<< HEAD
     let () = cprintf "Your version of OCamlfind is %s." findlib_version in
-    if !Prefs.force_findlib_version then
+    if !prefs.force_findlib_version then
       cprintf "*Warning* Your version of OCamlfind is outdated."
-=======
-    let () = printf "Your version of OCamlfind is %s.\n" findlib_version in
-    if !prefs.force_findlib_version then
-      printf "*Warning* Your version of OCamlfind is outdated.\n"
->>>>>>> cff434ee
     else
       die "You need OCamlfind 1.4.1 or later."
 
