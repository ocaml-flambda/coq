--- conflicted
+++ resolved
@@ -444,35 +444,22 @@
   | Numeral n -> "- "^(to_string (neg n))
   | String _ -> raise Not_found
 
-<<<<<<< HEAD
-let find_prim_token ?loc g p sc =
+let find_prim_token check_allowed ?loc p sc =
   (* Try for a user-defined numerical notation *)
   try
     let (_,c),df = find_notation (notation_of_prim_token p) sc in
-    g (Notation_ops.glob_constr_of_notation_constr ?loc c),df
-  with Not_found ->
-  (* Try for a primitive numerical notation *)
-  let (spdir,interp) = (Hashtbl.find prim_token_interpreter_tab sc) ?loc p in
-  check_required_module ?loc sc spdir;
-  g (interp ()), ((dirpath (fst spdir),DirPath.empty),"")
-=======
-let find_prim_token check_allowed loc p sc =
-  (* Try for a user-defined numerical notation *)
-  try
-    let (_,c),df = find_notation (notation_of_prim_token p) sc in
-    let pat = Notation_ops.glob_constr_of_notation_constr loc c in
+    let pat = Notation_ops.glob_constr_of_notation_constr ?loc c in
     check_allowed pat;
     pat, df
   with Not_found ->
   (* Try for a primitive numerical notation *)
-  let (spdir,interp) = Hashtbl.find prim_token_interpreter_tab sc loc p in
-  check_required_module loc sc spdir;
+  let (spdir,interp) = Hashtbl.find prim_token_interpreter_tab sc ?loc p in
+  check_required_module ?loc sc spdir;
   let pat = interp () in
   check_allowed pat;
   pat, ((dirpath (fst spdir),DirPath.empty),"")
->>>>>>> 28f8da94
-
-let interp_prim_token_gen g ?loc p local_scopes =
+
+let interp_prim_token_gen ?loc g p local_scopes =
   let scopes = make_current_scopes local_scopes in
   let p_as_ntn = try notation_of_prim_token p with Not_found -> "" in
   try find_interpretation p_as_ntn (find_prim_token ?loc g p) scopes
@@ -482,35 +469,18 @@
       | Numeral n -> str "No interpretation for numeral " ++ str (to_string n)
       | String s -> str "No interpretation for string " ++ qs s) ++ str ".")
 
-let interp_prim_token =
-  interp_prim_token_gen (fun _ -> ())
-
-<<<<<<< HEAD
-(** [rcp_of_glob] : from [glob_constr] to [raw_cases_pattern_expr] *)
-
-let rec rcp_of_glob looked_for = CAst.map (function
-  | GVar id       -> RCPatAtom (Some id)
-  | GHole (_,_,_) -> RCPatAtom None
-  | GRef (g,_)    -> looked_for g; RCPatCstr (g,[],[])
-  | GApp ({ CAst.v = GRef (g,_)},l) ->
-    looked_for g; RCPatCstr (g, List.map (rcp_of_glob looked_for) l,[])
-=======
-let rec check_allowed_ref_in_pat looked_for = function
+let interp_prim_token ?loc =
+  interp_prim_token_gen ?loc (fun _ -> ())
+
+let rec check_allowed_ref_in_pat looked_for = CAst.(with_val (function
   | GVar _ | GHole _ -> ()
-  | GRef (_,g,_) -> looked_for g
-  | GApp (loc,GRef (_,g,_),l) ->
+  | GRef (g,_) -> looked_for g
+  | GApp ({ v = GRef (g,_) },l) ->
     looked_for g; List.iter (check_allowed_ref_in_pat looked_for) l
->>>>>>> 28f8da94
-  | _ -> raise Not_found
-  )
-
-<<<<<<< HEAD
+  | _ -> raise Not_found))
+
 let interp_prim_token_cases_pattern_expr ?loc looked_for p =
-  interp_prim_token_gen (rcp_of_glob looked_for) ?loc p
-=======
-let interp_prim_token_cases_pattern_expr loc looked_for p =
-  interp_prim_token_gen (check_allowed_ref_in_pat looked_for) loc p
->>>>>>> 28f8da94
+  interp_prim_token_gen ?loc (check_allowed_ref_in_pat looked_for) p
 
 let interp_notation ?loc ntn local_scopes =
   let scopes = make_current_scopes local_scopes in
