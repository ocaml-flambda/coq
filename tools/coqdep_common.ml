(************************************************************************)
(*  v      *   The Coq Proof Assistant  /  The Coq Development Team     *)
(* <O___,, *   INRIA - CNRS - LIX - LRI - PPS - Copyright 1999-2015     *)
(*   \VV/  **************************************************************)
(*    //   *      This file is distributed under the terms of the       *)
(*         *       GNU Lesser General Public License Version 2.1        *)
(************************************************************************)

open Printf
open Coqdep_lexer
open Unix
open System

(** [coqdep_boot] is a stripped-down version of [coqdep], whose
    behavior is the one of [coqdep -boot]. Its only dependencies
    are [Coqdep_lexer] and [Unix], and it should stay so.
    If it need someday some additional information, pass it via
    options (see for instance [option_natdynlk] below).
*)

module StrSet = Set.Make(String)

module StrList = struct type t = string list let compare = compare end
module StrListMap = Map.Make(StrList)

let stderr = Pervasives.stderr
let stdout = Pervasives.stdout

let option_c = ref false
let option_noglob = ref false
let option_natdynlk = ref true
let option_boot = ref false
let option_mldep = ref None

<<<<<<< HEAD
let norec_dirs = ref ([] : string list)
=======
let norec_dirs = ref StrSet.empty
let norec_dirnames = ref (List.fold_right StrSet.add ["CVS"; "_darcs"] StrSet.empty)
>>>>>>> cb145fa3

let suffixe = ref ".vo"

type dir = string option

(** [get_extension f l] checks whether [f] has one of the extensions
    listed in [l]. It returns [f] without its extension, alongside with
    the extension. When no extension match, [(f,"")] is returned *)

let rec get_extension f = function
  | [] -> (f, "")
  | s :: _ when Filename.check_suffix f s -> (Filename.chop_suffix f s, s)
  | _ :: l -> get_extension f l

(** [basename_noext] removes both the directory part and the extension
    (if necessary) of a filename *)

let basename_noext filename =
  let fn = Filename.basename filename in
  try Filename.chop_extension fn with Invalid_argument _ -> fn

(** ML Files specified on the command line. In the entries:
    - the first string is the basename of the file, without extension nor
      directory part
    - the second string of [mlAccu] is the extension (either .ml or .ml4)
    - the [dir] part is the directory, with None used as the current directory
*)

let mlAccu  = ref ([] : (string * string * dir) list)
and mliAccu = ref ([] : (string * dir) list)
and mllibAccu = ref ([] : (string * dir) list)
and mlpackAccu = ref ([] : (string * dir) list)

(** Coq files specifies on the command line:
    - first string is the full filename, with only its extension removed
    - second string is the absolute version of the previous (via getcwd)
*)

let vAccu   = ref ([] : (string * string) list)

(** Queue operations *)

let addQueue q v = q := v :: !q

let safe_hash_add cmp clq q (k, (v, b)) =
  try
    let (v2, _) = Hashtbl.find q k in
    if not (cmp v v2) then
      let nv =
        try v :: StrListMap.find k !clq
        with Not_found -> [v; v2]
      in
      clq := StrListMap.add k nv !clq;
      (* overwrite previous bindings, as coqc does *)
      Hashtbl.add q k (v, b)
  with Not_found -> Hashtbl.add q k (v, b)

(** Files found in the loadpaths.
    For the ML files, the string is the basename without extension.
*)

let warning_ml_clash x s suff s' suff' =
  if suff = suff' then
  eprintf
    "*** Warning: %s%s already found in %s (discarding %s%s)\n" x suff
    (match s with None -> "." | Some d -> d)
    ((match s' with None -> "." | Some d -> d) // x) suff

let mkknown () =
  let h = (Hashtbl.create 19 : (string, dir * string) Hashtbl.t) in
  let add x s suff =
    try let s',suff' = Hashtbl.find h x in warning_ml_clash x s' suff' s suff
    with Not_found -> Hashtbl.add h x (s,suff)
  and iter f = Hashtbl.iter (fun x (s,_) -> f x s) h
  and search x =
    try Some (fst (Hashtbl.find h x))
    with Not_found -> None
  in add, iter, search

let add_ml_known, iter_ml_known, search_ml_known = mkknown ()
let add_mli_known, iter_mli_known, search_mli_known = mkknown ()
let add_mllib_known, _, search_mllib_known = mkknown ()
let add_mlpack_known, _, search_mlpack_known = mkknown ()

let vKnown = (Hashtbl.create 19 : (string list, string * bool) Hashtbl.t)
(** The associated boolean is true if this is a root path. *)
let coqlibKnown = (Hashtbl.create 19 : (string list, unit) Hashtbl.t)

let get_prefix p l =
  let rec drop_prefix_rec = function
    | (h1::tp, h2::tl) when h1 = h2 -> drop_prefix_rec (tp,tl)
    | ([], tl) -> Some tl
    | _ -> None
  in
  drop_prefix_rec (p, l)

let search_table (type r) is_root table ?from s = match from with
| None -> Hashtbl.find table s
| Some from ->
  let module M = struct exception Found of r end in
  let iter logpath binding =
    if is_root binding then match get_prefix from logpath with
    | None -> ()
    | Some rem ->
      match get_prefix (List.rev s) (List.rev rem) with
      | None -> ()
      | Some _ -> raise (M.Found binding)
  in
  try Hashtbl.iter iter table; raise Not_found
  with M.Found s -> s

let search_v_known ?from s =
  let is_root (_, root) = root in
  try
    let (phys_dir, _) = search_table is_root vKnown ?from s in
    Some phys_dir
  with Not_found -> None

let is_in_coqlib ?from s =
  let is_root _ = true in
  try search_table is_root coqlibKnown ?from s; true with Not_found -> false

let clash_v = ref (StrListMap.empty : string list StrListMap.t)

let error_cannot_parse s (i,j) =
  Printf.eprintf "File \"%s\", characters %i-%i: Syntax error\n" s i j;
  exit 1

let warning_module_notfound f s =
  eprintf "*** Warning: in file %s, library %s is required and has not been found in the loadpath!\n%!"
    f (String.concat "." s)

let warning_notfound f s =
  eprintf "*** Warning: in file %s, the file " f;
  eprintf "%s.v is required and has not been found!\n" s;
  flush stderr

let warning_declare f s =
  eprintf "*** Warning: in file %s, declared ML module " f;
  eprintf "%s has not been found!\n" s;
  flush stderr

let warning_clash file dir =
  match StrListMap.find dir !clash_v with
    (f1::f2::fl) ->
      let f = Filename.basename f1 in
      let d1 = Filename.dirname f1 in
      let d2 = Filename.dirname f2 in
      let dl = List.rev_map Filename.dirname fl in
      eprintf
        "*** Warning: in file %s, \n    required library %s matches several files in path\n    (found %s.v in "
        file (String.concat "." dir) f;
      List.iter (fun s -> eprintf "%s, " s) dl;
      eprintf "%s and %s; used the latter)\n" d2 d1
  | _ -> assert false

let warning_cannot_open_dir dir =
  eprintf "*** Warning: cannot open %s\n" dir;
  flush stderr

let safe_assoc from verbose file k =
  if verbose && StrListMap.mem k !clash_v then warning_clash file k;
  match search_v_known ?from k with
  | None -> raise Not_found
  | Some path -> path

let absolute_dir dir =
  let current = Sys.getcwd () in
    Sys.chdir dir;
    let dir' = Sys.getcwd () in
      Sys.chdir current;
      dir'

let absolute_file_name basename odir =
  let dir = match odir with Some dir -> dir | None -> "." in
  absolute_dir dir // basename

let file_name s = function
  | None     -> s
  | Some "." -> s
  | Some d   -> d // s

let depend_ML str =
  match search_mli_known str, search_ml_known str with
    | Some mlidir, Some mldir ->
	let mlifile = file_name str mlidir
	and mlfile = file_name str mldir in
	(" "^mlifile^".cmi"," "^mlfile^".cmx")
    | None, Some mldir ->
	let mlfile = file_name str mldir in
	(" "^mlfile^".cmo"," "^mlfile^".cmx")
    | Some mlidir, None ->
	let mlifile = file_name str mlidir in
	(" "^mlifile^".cmi"," "^mlifile^".cmi")
    | None, None -> "", ""

let soustraite_fichier_ML dep md ext =
  try
    let chan = open_process_in (dep^" -modules "^md^ext) in
    let list = ocamldep_parse (Lexing.from_channel chan) in
    let a_faire = ref "" in
    let a_faire_opt = ref "" in
    List.iter
      (fun str ->
	 let byte,opt = depend_ML str in
	 a_faire := !a_faire ^ byte;
	 a_faire_opt := !a_faire_opt ^ opt)
      (List.rev list);
    (!a_faire, !a_faire_opt)
  with
    | Sys_error _ -> ("","")
    | _ ->
       Printf.eprintf "Coqdep: subprocess %s failed on file %s%s\n" dep md ext;
       exit 1

let autotraite_fichier_ML md ext =
  try
    let chan = open_in (md ^ ext) in
    let buf = Lexing.from_channel chan in
    let deja_vu = ref (StrSet.singleton md) in
    let a_faire = ref "" in
    let a_faire_opt = ref "" in
    begin try
      while true do
	let (Use_module str) = caml_action buf in
	if StrSet.mem str !deja_vu then
	  ()
	else begin
	  deja_vu := StrSet.add str !deja_vu;
	  let byte,opt = depend_ML str in
	  a_faire := !a_faire ^ byte;
	  a_faire_opt := !a_faire_opt ^ opt
	end
      done
    with Fin_fichier -> ()
    end;
    close_in chan;
    (!a_faire, !a_faire_opt)
  with Sys_error _ -> ("","")

let traite_fichier_ML md ext =
  match !option_mldep with
    | Some dep -> soustraite_fichier_ML dep md ext
    | None -> autotraite_fichier_ML md ext

let traite_fichier_modules md ext =
  try
    let chan = open_in (md ^ ext) in
    let list = mllib_list (Lexing.from_channel chan) in
    List.fold_left
      (fun a_faire str -> match search_mlpack_known str with
	| Some mldir ->
	  let file = file_name str mldir in
	  a_faire^" "^file
	| None ->
	  match search_ml_known str with
	    | Some mldir ->
	      let file = file_name str mldir in
	      a_faire^" "^file
	    | None -> a_faire) "" list
  with
    | Sys_error _ -> ""
    | Syntax_error (i,j) -> error_cannot_parse (md^ext) (i,j)

(* Makefile's escaping rules are awful: $ is escaped by doubling and
   other special characters are escaped by backslash prefixing while
   backslashes themselves must be escaped only if part of a sequence
   followed by a special character (i.e. in case of ambiguity with a
   use of it as escaping character).  Moreover (even if not crucial)
   it is apparently not possible to directly escape ';' and leading '\t'. *)

let escape =
  let s' = Buffer.create 10 in
  fun s ->
    Buffer.clear s';
    for i = 0 to String.length s - 1 do
      let c = s.[i] in
      if c = ' ' || c = '#' || c = ':' (* separators and comments *)
        || c = '%' (* pattern *)
	|| c = '?' || c = '[' || c = ']' || c = '*' (* expansion in filenames *)
	|| i=0 && c = '~' && (String.length s = 1 || s.[1] = '/' || 
	    'A' <= s.[1] && s.[1] <= 'Z' || 
	    'a' <= s.[1] && s.[1] <= 'z') (* homedir expansion *)
      then begin
	let j = ref (i-1) in
	while !j >= 0 && s.[!j] = '\\' do 
	  Buffer.add_char s' '\\'; decr j (* escape all preceding '\' *)
	done;
	Buffer.add_char s' '\\';
      end;
      if c = '$' then Buffer.add_char s' '$';
      Buffer.add_char s' c
    done;
    Buffer.contents s'

let compare_file f1 f2 =
  absolute_dir (Filename.dirname f1) = absolute_dir (Filename.dirname f2)

let canonize f =
  let f' = absolute_dir (Filename.dirname f) // Filename.basename f in
  match List.filter (fun (_,full) -> f' = full) !vAccu with
    | (f,_) :: _ -> escape f
    | _ -> escape f

module VData = struct
  type t = string list option * string list
  let compare = Pervasives.compare
end

module VCache = Set.Make(VData)

let rec traite_fichier_Coq suffixe verbose f =
  try
    let chan = open_in f in
    let buf = Lexing.from_channel chan in
    let deja_vu_v = ref VCache.empty in
    let deja_vu_ml = ref StrSet.empty in
    try
      while true do
      	let tok = coq_action buf in
	match tok with
	  | Require (from, strl) ->
	      List.iter (fun str ->
		if not (VCache.mem (from, str) !deja_vu_v) then begin
	          deja_vu_v := VCache.add (from, str) !deja_vu_v;
                  try
                    let file_str = safe_assoc from verbose f str in
                    printf " %s%s" (canonize file_str) suffixe
                  with Not_found ->
		    if verbose && not (is_in_coqlib ?from str) then
                      warning_module_notfound f str
       		end) strl
	  | Declare sl ->
	      let declare suff dir s =
		let base = file_name s dir in
		let opt = if !option_natdynlk then " "^base^".cmxs" else "" in
		printf " %s%s%s" (escape base) suff opt
	      in
	      let decl str =
                let s = basename_noext str in
		if not (StrSet.mem s !deja_vu_ml) then begin
		  deja_vu_ml := StrSet.add s !deja_vu_ml;
		  match search_mllib_known s with
		    | Some mldir -> declare ".cma" mldir s
		    | None ->
		      match search_mlpack_known s with
			| Some mldir -> declare ".cmo" mldir s
			| None ->
			  match search_ml_known s with
			    | Some mldir -> declare ".cmo" mldir s
			    | None -> warning_declare f str
		end
	      in List.iter decl sl
	  | Load str ->
	      let str = Filename.basename str in
	      if not (VCache.mem (None, [str]) !deja_vu_v) then begin
	        deja_vu_v := VCache.add (None, [str]) !deja_vu_v;
                try
                  let (file_str, _) = Hashtbl.find vKnown [str] in
                  let canon = canonize file_str in
                  printf " %s.v" canon;
                  traite_fichier_Coq suffixe true (canon ^ ".v")
                with Not_found -> ()
       	      end
          | AddLoadPath _ | AddRecLoadPath _ -> (* TODO *) ()
      done
    with Fin_fichier -> close_in chan
       | Syntax_error (i,j) -> close_in chan; error_cannot_parse f (i,j)
  with Sys_error _ -> ()


let mL_dependencies () =
  List.iter
    (fun (name,ext,dirname) ->
       let fullname = file_name name dirname in
       let (dep,dep_opt) = traite_fichier_ML fullname ext in
       let intf = match search_mli_known name with
	 | None -> ""
	 | Some mldir -> " "^(file_name name mldir)^".cmi"
       in
       let efullname = escape fullname in
       printf "%s.cmo:%s%s\n" efullname dep intf;
       printf "%s.cmx:%s%s\n" efullname dep_opt intf;
       flush stdout)
    (List.rev !mlAccu);
  List.iter
    (fun (name,dirname) ->
       let fullname = file_name name dirname in
       let (dep,_) = traite_fichier_ML fullname ".mli" in
       printf "%s.cmi:%s\n" (escape fullname) dep;
       flush stdout)
    (List.rev !mliAccu);
  List.iter
    (fun (name,dirname) ->
       let fullname = file_name name dirname in
       let dep = traite_fichier_modules fullname ".mllib" in
       let efullname = escape fullname in
       printf "%s_MLLIB_DEPENDENCIES:=%s\n" efullname dep;
       printf "%s.cma:$(addsuffix .cmo,$(%s_MLLIB_DEPENDENCIES))\n" efullname efullname;
       printf "%s.cmxa %s.cmxs:$(addsuffix .cmx,$(%s_MLLIB_DEPENDENCIES))\n" efullname efullname efullname;
       flush stdout)
    (List.rev !mllibAccu);
  List.iter
    (fun (name,dirname) ->
       let fullname = file_name name dirname in
       let dep = traite_fichier_modules fullname ".mlpack" in
       let efullname = escape fullname in
       printf "%s_MLPACK_DEPENDENCIES:=%s\n" efullname dep;
       printf "%s.cmo:$(addsuffix .cmo,$(%s_MLPACK_DEPENDENCIES))\n" efullname efullname;
       printf "%s.cmx %s.cmxs:$(addsuffix .cmx,$(%s_MLPACK_DEPENDENCIES))\n" efullname efullname efullname;
       flush stdout)
    (List.rev !mlpackAccu)

let coq_dependencies () =
  List.iter
    (fun (name,_) ->
       let ename = escape name in
       let glob = if !option_noglob then "" else " "^ename^".glob" in
       printf "%s%s%s %s.v.beautified: %s.v" ename !suffixe glob ename ename;
       traite_fichier_Coq !suffixe true (name ^ ".v");
       printf "\n";
       printf "%s.vio: %s.v" ename ename;
       traite_fichier_Coq ".vio" true (name ^ ".v");
       printf "\n";
       flush stdout)
    (List.rev !vAccu)

let rec suffixes = function
  | [] -> assert false
  | [name] -> [[name]]
  | dir::suffix as l -> l::suffixes suffix

let add_caml_known phys_dir _ f =
  let basename,suff =
    get_extension f [".ml";".mli";".ml4";".mllib";".mlpack"] in
  match suff with
    | ".ml"|".ml4" -> add_ml_known basename (Some phys_dir) suff
    | ".mli" -> add_mli_known basename (Some phys_dir) suff
    | ".mllib" -> add_mllib_known basename (Some phys_dir) suff
    | ".mlpack" -> add_mlpack_known basename (Some phys_dir) suff
    | _ -> ()

let add_coqlib_known recur phys_dir log_dir f =
  match get_extension f [".vo"] with
    | (basename,".vo") ->
        let name = log_dir@[basename] in
        let paths = if recur then suffixes name else [name] in
        List.iter (fun f -> Hashtbl.add coqlibKnown f ()) paths
    | _ -> ()

let add_known recur phys_dir log_dir f =
  match get_extension f [".v";".vo"] with
    | (basename,".v") ->
	let name = log_dir@[basename] in
	let file = phys_dir//basename in
	let () = safe_hash_add compare_file clash_v vKnown (name, (file, true)) in
	if recur then
          let paths = List.tl (suffixes name) in
          let iter n = safe_hash_add compare_file clash_v vKnown (n, (file, false)) in
          List.iter iter paths
    | (basename,".vo") when not(!option_boot) ->
        let name = log_dir@[basename] in
	let paths = if recur then suffixes name else [name] in
        List.iter (fun f -> Hashtbl.add coqlibKnown f ()) paths
    | _ -> ()

(* Visits all the directories under [dir], including [dir] *)

<<<<<<< HEAD
let is_not_seen_directory phys_f =
  not (List.mem phys_f !norec_dirs)

let rec add_directory add_file phys_dir log_dir =
  let f = function
    | FileDir (phys_f,f) ->
        if is_not_seen_directory phys_f then
          add_directory add_file phys_f (log_dir @ [f])
    | FileRegular f ->
        add_file phys_dir log_dir f
  in
  System.check_unix_dir (fun s -> eprintf "*** Warning: %s\n" s) phys_dir;
  if exists_dir phys_dir then
    process_directory f phys_dir
  else
    warning_cannot_open_dir phys_dir
=======
let rec add_directory recur add_file phys_dir log_dir =
  let dirh = opendir phys_dir in
  try
    while true do
      let f = readdir dirh in
      (* we avoid all files and subdirs starting by '.' (e.g. .svn),
         plus CVS and _darcs and any subdirs given via -exclude-dirs *)
      if f.[0] <> '.' then
        let phys_f = if phys_dir = "." then f else phys_dir//f in
	match try (stat phys_f).st_kind with _ -> S_BLK with
	  | S_DIR when recur ->
              if StrSet.mem f !norec_dirnames then ()
              else
	        if StrSet.mem phys_f !norec_dirs then ()
	        else
		  add_directory recur add_file phys_f (log_dir@[f])
	  | S_REG -> add_file phys_dir log_dir f
	  | _ -> ()
    done
  with End_of_file -> closedir dirh
>>>>>>> cb145fa3

(** -Q semantic: go in subdirs but only full logical paths are known. *)
let add_dir add_file phys_dir log_dir =
  try add_directory (add_file false) phys_dir log_dir with Unix_error _ -> ()

(** -R semantic: go in subdirs and suffixes of logical paths are known. *)
let add_rec_dir add_file phys_dir log_dir =
  add_directory (add_file true) phys_dir log_dir

(** -R semantic but only on immediate capitalized subdirs *)

let add_rec_uppercase_subdirs add_file phys_dir log_dir =
  process_subdirectories (fun phys_dir f ->
    add_directory (add_file true) phys_dir (log_dir@[String.capitalize f]))
    phys_dir

(** -I semantic: do not go in subdirs. *)
let add_caml_dir phys_dir =
  add_directory add_caml_known phys_dir []

let rec treat_file old_dirname old_name =
  let name = Filename.basename old_name
  and new_dirname = Filename.dirname old_name in
  let dirname =
    match (old_dirname,new_dirname) with
      | (d, ".") -> d
      | (None,d) -> Some d
      | (Some d1,d2) -> Some (d1//d2)
  in
  let complete_name = file_name name dirname in
  match try (stat complete_name).st_kind with _ -> S_BLK with
    | S_DIR ->
	(if name.[0] <> '.' then
	   let dir=opendir complete_name in
           let newdirname =
             match dirname with
               | None -> name
               | Some d -> d//name
	   in
	   try
	     while true do treat_file (Some newdirname) (readdir dir) done
	   with End_of_file -> closedir dir)
    | S_REG ->
	(match get_extension name [".v";".ml";".mli";".ml4";".mllib";".mlpack"] with
	   | (base,".v") ->
	       let name = file_name base dirname
	       and absname = absolute_file_name base dirname in
	       addQueue vAccu (name, absname)
	   | (base,(".ml"|".ml4" as ext)) -> addQueue mlAccu (base,ext,dirname)
	   | (base,".mli") -> addQueue mliAccu (base,dirname)
	   | (base,".mllib") -> addQueue mllibAccu (base,dirname)
	   | (base,".mlpack") -> addQueue mlpackAccu (base,dirname)
	   | _ -> ())
    | _ -> ()<|MERGE_RESOLUTION|>--- conflicted
+++ resolved
@@ -32,12 +32,7 @@
 let option_boot = ref false
 let option_mldep = ref None
 
-<<<<<<< HEAD
-let norec_dirs = ref ([] : string list)
-=======
 let norec_dirs = ref StrSet.empty
-let norec_dirnames = ref (List.fold_right StrSet.add ["CVS"; "_darcs"] StrSet.empty)
->>>>>>> cb145fa3
 
 let suffixe = ref ".vo"
 
@@ -506,9 +501,8 @@
 
 (* Visits all the directories under [dir], including [dir] *)
 
-<<<<<<< HEAD
 let is_not_seen_directory phys_f =
-  not (List.mem phys_f !norec_dirs)
+  not (StrSet.mem phys_f !norec_dirs)
 
 let rec add_directory add_file phys_dir log_dir =
   let f = function
@@ -523,28 +517,6 @@
     process_directory f phys_dir
   else
     warning_cannot_open_dir phys_dir
-=======
-let rec add_directory recur add_file phys_dir log_dir =
-  let dirh = opendir phys_dir in
-  try
-    while true do
-      let f = readdir dirh in
-      (* we avoid all files and subdirs starting by '.' (e.g. .svn),
-         plus CVS and _darcs and any subdirs given via -exclude-dirs *)
-      if f.[0] <> '.' then
-        let phys_f = if phys_dir = "." then f else phys_dir//f in
-	match try (stat phys_f).st_kind with _ -> S_BLK with
-	  | S_DIR when recur ->
-              if StrSet.mem f !norec_dirnames then ()
-              else
-	        if StrSet.mem phys_f !norec_dirs then ()
-	        else
-		  add_directory recur add_file phys_f (log_dir@[f])
-	  | S_REG -> add_file phys_dir log_dir f
-	  | _ -> ()
-    done
-  with End_of_file -> closedir dirh
->>>>>>> cb145fa3
 
 (** -Q semantic: go in subdirs but only full logical paths are known. *)
 let add_dir add_file phys_dir log_dir =
