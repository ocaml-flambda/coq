(************************************************************************)
(*  v      *   The Coq Proof Assistant  /  The Coq Development Team     *)
(* <O___,, *   INRIA - CNRS - LIX - LRI - PPS - Copyright 1999-2016     *)
(*   \VV/  **************************************************************)
(*    //   *      This file is distributed under the terms of the       *)
(*         *       GNU Lesser General Public License Version 2.1        *)
(************************************************************************)

open CErrors
open Pp
open Util
open Names
open Term
open Vars
open Termops
open Namegen
open Environ
open Evd
open Reduction
open Reductionops
open Evarutil
open Evardefine
open Evarsolve
open Pretype_errors
open Retyping
open Coercion
open Recordops
open Locus
open Locusops
open Find_subterm
open Sigma.Notations

module RelDecl = Context.Rel.Declaration
module NamedDecl = Context.Named.Declaration

let keyed_unification = ref (false)
let _ = Goptions.declare_bool_option {
  Goptions.optsync = true; Goptions.optdepr = false;
  Goptions.optname = "Unification is keyed";
  Goptions.optkey = ["Keyed";"Unification"];
  Goptions.optread = (fun () -> !keyed_unification);
  Goptions.optwrite = (fun a -> keyed_unification:=a);
}

let is_keyed_unification () = !keyed_unification

let debug_unification = ref (false)
let _ = Goptions.declare_bool_option {
  Goptions.optsync = true; Goptions.optdepr = false;
  Goptions.optname =
    "Print states sent to tactic unification";
  Goptions.optkey = ["Debug";"Tactic";"Unification"];
  Goptions.optread = (fun () -> !debug_unification);
  Goptions.optwrite = (fun a -> debug_unification:=a);
}

let occur_meta_or_undefined_evar evd c =
  let rec occrec c = match kind_of_term c with
    | Meta _ -> raise Occur
    | Evar (ev,args) ->
        (match evar_body (Evd.find evd ev) with
        | Evar_defined c ->
            occrec c; Array.iter occrec args
        | Evar_empty -> raise Occur)
    | _ -> Constr.iter occrec c
  in try occrec c; false with Occur | Not_found -> true

let occur_meta_evd sigma mv c =
  let rec occrec c =
    (* Note: evars are not instantiated by terms with metas *)
    let c = whd_evar sigma (whd_meta sigma c) in
    match kind_of_term c with
    | Meta mv' when Int.equal mv mv' -> raise Occur
    | _ -> Constr.iter occrec c
  in try occrec c; false with Occur -> true

(* if lname_typ is [xn,An;..;x1,A1] and l is a list of terms,
   gives [x1:A1]..[xn:An]c' such that c converts to ([x1:A1]..[xn:An]c' l) *)

let abstract_scheme env evd c l lname_typ =
  List.fold_left2
    (fun (t,evd) (locc,a) decl ->
       let na = RelDecl.get_name decl in
       let ta = RelDecl.get_type decl in
       let na = match kind_of_term a with Var id -> Name id | _ -> na in
(* [occur_meta ta] test removed for support of eelim/ecase but consequences
   are unclear...
       if occur_meta ta then error "cannot find a type for the generalisation"
       else *) 
       if occur_meta a then mkLambda_name env (na,ta,t), evd
       else
	 let t', evd' = Find_subterm.subst_closed_term_occ env evd locc a t in
	   mkLambda_name env (na,ta,t'), evd')
    (c,evd)
    (List.rev l)
    lname_typ

(* Precondition: resulting abstraction is expected to be of type [typ] *)

let abstract_list_all env evd typ c l =
  let ctxt,_ = splay_prod_n env evd (List.length l) typ in
  let l_with_all_occs = List.map (function a -> (LikeFirst,a)) l in
  let p,evd = abstract_scheme env evd c l_with_all_occs ctxt in
  let evd,typp =
    try Typing.type_of env evd p
    with
    | UserError _ ->
        error_cannot_find_well_typed_abstraction env evd p l None
    | Type_errors.TypeError (env',x) ->
        error_cannot_find_well_typed_abstraction env evd p l (Some (env',x)) in
  evd,(p,typp)

let set_occurrences_of_last_arg args =
  Some AllOccurrences :: List.tl (Array.map_to_list (fun _ -> None) args)

let abstract_list_all_with_dependencies env evd typ c l =
  let evd = Sigma.Unsafe.of_evar_map evd in
  let Sigma (ev, evd, _) = new_evar env evd typ in
  let evd = Sigma.to_evar_map evd in
  let evd,ev' = evar_absorb_arguments env evd (destEvar ev) l in
  let n = List.length l in
  let argoccs = set_occurrences_of_last_arg (Array.sub (snd ev') 0 n) in
  let evd,b =
    Evarconv.second_order_matching empty_transparent_state
      env evd ev' argoccs c in
  if b then
    let p = nf_evar evd (existential_value evd (destEvar ev)) in
      evd, p
  else error_cannot_find_well_typed_abstraction env evd 
    (nf_evar evd c) l None

(**)

(* A refinement of [conv_pb]: the integers tells how many arguments
   were applied in the context of the conversion problem; if the number
   is non zero, steps of eta-expansion will be allowed
*)

let opp_status = function
  | IsSuperType -> IsSubType
  | IsSubType -> IsSuperType
  | Conv -> Conv

let add_type_status (x,y) = ((x,TypeNotProcessed),(y,TypeNotProcessed))

let extract_instance_status = function
  | CUMUL -> add_type_status (IsSubType, IsSuperType)
  | CONV -> add_type_status (Conv, Conv)

let rec subst_meta_instances bl c =
  match kind_of_term c with
    | Meta i ->
      let select (j,_,_) = Int.equal i j in
      (try pi2 (List.find select bl) with Not_found -> c)
    | _ -> Constr.map (subst_meta_instances bl) c

(** [env] should be the context in which the metas live *)

let pose_all_metas_as_evars env evd t =
  let evdref = ref evd in
  let rec aux t = match kind_of_term t with
  | Meta mv ->
      (match Evd.meta_opt_fvalue !evdref mv with
       | Some ({rebus=c},_) -> c
       | None ->
        let {rebus=ty;freemetas=mvs} = Evd.meta_ftype evd mv in
        let ty = if Evd.Metaset.is_empty mvs then ty else aux ty in
        let src = Evd.evar_source_of_meta mv !evdref in
        let ev = Evarutil.e_new_evar env evdref ~src ty in
        evdref := meta_assign mv (ev,(Conv,TypeNotProcessed)) !evdref;
        ev)
  | _ ->
      Constr.map aux t in
  let c = aux t in
  (* side-effect *)
  (!evdref, c)

let solve_pattern_eqn_array (env,nb) f l c (sigma,metasubst,evarsubst) =
  match kind_of_term f with
    | Meta k ->
	(* We enforce that the Meta does not depend on the [nb]
	   extra assumptions added by unification to the context *)
        let env' = pop_rel_context nb env in
	let sigma,c = pose_all_metas_as_evars env' sigma c in
	let c = solve_pattern_eqn env l c in
	let pb = (Conv,TypeNotProcessed) in
	  if noccur_between 1 nb c then
            sigma,(k,lift (-nb) c,pb)::metasubst,evarsubst
	  else error_cannot_unify_local env sigma (applist (f, l),c,c)
    | Evar ev ->
        let env' = pop_rel_context nb env in
	let sigma,c = pose_all_metas_as_evars env' sigma c in
	sigma,metasubst,(env,ev,solve_pattern_eqn env l c)::evarsubst
    | _ -> assert false

let push d (env,n) = (push_rel_assum d env,n+1)

(*******************************)

(* Unification à l'ordre 0 de m et n: [unify_0 env sigma cv_pb m n]
   renvoie deux listes:

   metasubst:(int*constr)list    récolte les instances des (Meta k)
   evarsubst:(constr*constr)list récolte les instances des (Const "?k")

   Attention : pas d'unification entre les différences instances d'une
   même meta ou evar, il peut rester des doublons *)

(* Unification order: *)
(* Left to right: unifies first argument and then the other arguments *)
(*let unify_l2r x = List.rev x
(* Right to left: unifies last argument and then the other arguments *)
let unify_r2l x = x

let sort_eqns = unify_r2l
*)

let global_pattern_unification_flag = ref true

(* Compatibility option introduced and activated in Coq 8.3 whose
   syntax is now deprecated. *)

open Goptions
let _ =
  declare_bool_option
    { optsync  = true;
      optdepr  = true;
      optname  = "pattern-unification for existential variables in tactics";
      optkey   = ["Tactic";"Evars";"Pattern";"Unification"];
      optread  = (fun () -> !global_pattern_unification_flag);
      optwrite = (:=) global_pattern_unification_flag }

(* Compatibility option superseding the previous one, introduced and
   activated in Coq 8.4 *)

let _ =
  declare_bool_option
    { optsync  = true;
      optdepr  = false;
      optname  = "pattern-unification for existential variables in tactics";
      optkey   = ["Tactic";"Pattern";"Unification"];
      optread  = (fun () -> !global_pattern_unification_flag);
      optwrite = (:=) global_pattern_unification_flag }

type core_unify_flags = {
  modulo_conv_on_closed_terms : Names.transparent_state option;
    (* What this flag controls was activated with all constants transparent, *)
    (* even for auto, since Coq V5.10 *)

  use_metas_eagerly_in_conv_on_closed_terms : bool;
    (* This refinement of the conversion on closed terms is activable *)
    (* (and activated for apply, rewrite but not auto since Feb 2008 for 8.2) *)

  use_evars_eagerly_in_conv_on_closed_terms : bool;

  modulo_delta : Names.transparent_state;
    (* This controls which constants are unfoldable; this is on for apply *)
    (* (but not simple apply) since Feb 2008 for 8.2 *)

  modulo_delta_types : Names.transparent_state;

  check_applied_meta_types : bool;
    (* This controls whether meta's applied to arguments have their *)
    (* type unified with the type of their instance *)

  use_pattern_unification : bool;
    (* This solves pattern "?n x1 ... xn = t" when the xi are distinct rels *)
    (* This says if pattern unification is tried; can be overwritten with *)
    (* option "Set Tactic Pattern Unification" *)

  use_meta_bound_pattern_unification : bool;
    (* This is implied by use_pattern_unification (though deactivated *)
    (* by unsetting Tactic Pattern Unification); has no particular *)
    (* reasons to be set differently than use_pattern_unification *)
    (* except for compatibility of "auto". *)
    (* This was on for all tactics, including auto, since Sep 2006 for 8.1 *)
    (* This allowed for instance to unify "forall x:?A, ?B x" with "A' -> B'" *)
    (* when ?B is a Meta. *)

  frozen_evars : Evar.Set.t;
    (* Evars of this set are considered axioms and never instantiated *)
    (* Useful e.g. for autorewrite *)

  restrict_conv_on_strict_subterms : bool;
    (* No conversion at the root of the term; potentially useful for rewrite *)

  modulo_betaiota : bool;
    (* Support betaiota in the reduction *)
    (* Note that zeta is always used *)

  modulo_eta : bool;
    (* Support eta in the reduction *)
}

type unify_flags = {
  core_unify_flags : core_unify_flags;
    (* Governs unification of problems of the form "t(?x) = u(?x)" in apply *)

  merge_unify_flags : core_unify_flags;
    (* These are the flags to be used when trying to unify *)
    (* several instances of the same metavariable *)
    (* Typical situation is when we give a pattern to be matched *)
    (* syntactically against a subterm but we want the metas of the *)
    (* pattern to be modulo convertibility *)

  subterm_unify_flags : core_unify_flags;
    (* Governs unification of problems of the form "?X a1..an = u" in apply, *)
    (* hence in rewrite and elim *)

  allow_K_in_toplevel_higher_order_unification : bool;
    (* Tells in second-order abstraction over subterms which have not *)
    (* been found in term are allowed (used for rewrite, elim, or *)
    (* apply with a lemma whose type has the form "?X a1 ... an") *)

  resolve_evars : bool
    (* This says if type classes instances resolution must be used to infer *)
    (* the remaining evars *)
}

(* Default flag for unifying a type against a type (e.g. apply) *)
(* We set all conversion flags (no flag should be modified anymore) *)
let default_core_unify_flags () =
  let ts = Names.full_transparent_state in {
  modulo_conv_on_closed_terms = Some ts;
  use_metas_eagerly_in_conv_on_closed_terms = true;
  use_evars_eagerly_in_conv_on_closed_terms = false;
  modulo_delta = ts;
  modulo_delta_types = ts;
  check_applied_meta_types = true;
  use_pattern_unification = true;
  use_meta_bound_pattern_unification = true;
  frozen_evars = Evar.Set.empty;
  restrict_conv_on_strict_subterms = false;
  modulo_betaiota = true;
  modulo_eta = true;
 }

(* Default flag for first-order or second-order unification of a type *)
(* against another type (e.g. apply)                                  *)
(* We set all conversion flags (no flag should be modified anymore)   *)
let default_unify_flags () =
  let flags = default_core_unify_flags () in {
  core_unify_flags = flags;
  merge_unify_flags = flags;
  subterm_unify_flags = { flags with modulo_delta = var_full_transparent_state };
  allow_K_in_toplevel_higher_order_unification = false; (* Why not? *)
  resolve_evars = false
}

let set_no_delta_core_flags flags = { flags with
  modulo_conv_on_closed_terms = None;
  modulo_delta = empty_transparent_state;
  check_applied_meta_types = false;
  use_pattern_unification = false;
  use_meta_bound_pattern_unification = true;
  modulo_betaiota = false
}

let set_no_delta_flags flags = {
  core_unify_flags = set_no_delta_core_flags flags.core_unify_flags;
  merge_unify_flags = set_no_delta_core_flags flags.merge_unify_flags;
  subterm_unify_flags = set_no_delta_core_flags flags.subterm_unify_flags;
  allow_K_in_toplevel_higher_order_unification =
      flags.allow_K_in_toplevel_higher_order_unification;
  resolve_evars = flags.resolve_evars
}

(* For the first phase of keyed unification, restrict
  to conversion (including beta-iota) only on closed terms *)
let set_no_delta_open_core_flags flags = { flags with
  modulo_delta = empty_transparent_state;
  modulo_betaiota = false;
}

let set_no_delta_open_flags flags = {
  core_unify_flags = set_no_delta_open_core_flags flags.core_unify_flags;
  merge_unify_flags = set_no_delta_open_core_flags flags.merge_unify_flags;
  subterm_unify_flags = set_no_delta_open_core_flags flags.subterm_unify_flags;
  allow_K_in_toplevel_higher_order_unification =
      flags.allow_K_in_toplevel_higher_order_unification;
  resolve_evars = flags.resolve_evars
}

(* Default flag for the "simple apply" version of unification of a *)
(* type against a type (e.g. apply) *)
(* We set only the flags available at the time the new "apply" extended *)
(* out of "simple apply" *)
let default_no_delta_core_unify_flags () = { (default_core_unify_flags ()) with
  modulo_delta = empty_transparent_state;
  check_applied_meta_types = false;
  use_pattern_unification = false;
  use_meta_bound_pattern_unification = true;
  modulo_betaiota = false;
}

let default_no_delta_unify_flags () =
  let flags = default_no_delta_core_unify_flags () in {
  core_unify_flags = flags;
  merge_unify_flags = flags;
  subterm_unify_flags = flags;
  allow_K_in_toplevel_higher_order_unification = false;
  resolve_evars = false
}

(* Default flags for looking for subterms in elimination tactics *)
(* Not used in practice at the current date, to the exception of *)
(* allow_K) because only closed terms are involved in *)
(* induction/destruct/case/elim and w_unify_to_subterm_list does not *)
(* call w_unify for induction/destruct/case/elim  (13/6/2011) *)
let elim_core_flags sigma = { (default_core_unify_flags ()) with
  modulo_betaiota = false;
  frozen_evars =
    fold_undefined (fun evk _ evars -> Evar.Set.add evk evars)
      sigma Evar.Set.empty;
}

let elim_flags_evars sigma =
  let flags = elim_core_flags sigma in {
  core_unify_flags = flags;
  merge_unify_flags = flags;
  subterm_unify_flags = { flags with modulo_delta = empty_transparent_state };
  allow_K_in_toplevel_higher_order_unification = true;
  resolve_evars = false
}

let elim_flags () = elim_flags_evars Evd.empty

let elim_no_delta_core_flags () = { (elim_core_flags Evd.empty) with
  modulo_delta = empty_transparent_state;
  check_applied_meta_types = false;
  use_pattern_unification = false;
  modulo_betaiota = false;
}

let elim_no_delta_flags () =
  let flags = elim_no_delta_core_flags () in {
  core_unify_flags = flags;
  merge_unify_flags = flags;
  subterm_unify_flags = flags;
  allow_K_in_toplevel_higher_order_unification = true;
  resolve_evars = false
}

(* On types, we don't restrict unification, but possibly for delta *)
let set_flags_for_type flags = { flags with
  modulo_delta = flags.modulo_delta_types;
  modulo_conv_on_closed_terms = Some flags.modulo_delta_types;
  use_pattern_unification = true;
  modulo_betaiota = true;
  modulo_eta = true;
}

let use_evars_pattern_unification flags =
  !global_pattern_unification_flag && flags.use_pattern_unification
  && Flags.version_strictly_greater Flags.V8_2

let use_metas_pattern_unification flags nb l =
  !global_pattern_unification_flag && flags.use_pattern_unification
  || (Flags.version_less_or_equal Flags.V8_3 || 
      flags.use_meta_bound_pattern_unification) &&
     Array.for_all (fun c -> isRel c && destRel c <= nb) l

type key = 
  | IsKey of CClosure.table_key
  | IsProj of projection * constr

let expand_table_key env = function
  | ConstKey cst -> constant_opt_value_in env cst
  | VarKey id -> (try named_body id env with Not_found -> None)
  | RelKey _ -> None

let unfold_projection env p stk =
  (match try Some (lookup_projection p env) with Not_found -> None with
  | Some pb -> 
    let s = Stack.Proj (pb.Declarations.proj_npars, pb.Declarations.proj_arg, 
			p, Cst_stack.empty) in
      s :: stk
  | None -> assert false)

let expand_key ts env sigma = function
  | Some (IsKey k) -> expand_table_key env k
  | Some (IsProj (p, c)) -> 
    let red = Stack.zip (fst (whd_betaiota_deltazeta_for_iota_state ts env sigma
                               Cst_stack.empty (c, unfold_projection env p [])))
    in if Term.eq_constr (mkProj (p, c)) red then None else Some red
  | None -> None

  
type unirec_flags = {
  at_top: bool;
  with_types: bool;
  with_cs : bool;
}

let subterm_restriction opt flags =
  not opt.at_top && flags.restrict_conv_on_strict_subterms

let key_of env b flags f =
  if subterm_restriction b flags then None else
  match kind_of_term f with
  | Const (cst, u) when is_transparent env (ConstKey cst) &&
      (Cpred.mem cst (snd flags.modulo_delta)
       || Environ.is_projection cst env) ->
      Some (IsKey (ConstKey (cst, u)))
  | Var id when is_transparent env (VarKey id) && 
      Id.Pred.mem id (fst flags.modulo_delta) ->
    Some (IsKey (VarKey id))
  | Proj (p, c) when Projection.unfolded p
    || (is_transparent env (ConstKey (Projection.constant p)) &&
       (Cpred.mem (Projection.constant p) (snd flags.modulo_delta))) ->
    Some (IsProj (p, c))
  | _ -> None
  

let translate_key = function
  | ConstKey (cst,u) -> ConstKey cst
  | VarKey id -> VarKey id
  | RelKey n -> RelKey n

let translate_key = function
  | IsKey k -> translate_key k    
  | IsProj (c, _) -> ConstKey (Projection.constant c)
  
let oracle_order env cf1 cf2 =
  match cf1 with
  | None ->
      (match cf2 with
      | None -> None
      | Some k2 -> Some false)
  | Some k1 ->
      match cf2 with
      | None -> Some true
      | Some k2 ->
	match k1, k2 with
	| IsProj (p, _), IsKey (ConstKey (p',_)) 
	  when eq_constant (Projection.constant p) p' -> 
	  Some (not (Projection.unfolded p))
	| IsKey (ConstKey (p,_)), IsProj (p', _) 
	  when eq_constant p (Projection.constant p') -> 
	  Some (Projection.unfolded p')
	| _ ->
          Some (Conv_oracle.oracle_order (fun x -> x)
		  (Environ.oracle env) false (translate_key k1) (translate_key k2))

let is_rigid_head flags t =
  match kind_of_term t with
  | Const (cst,u) -> not (Cpred.mem cst (snd flags.modulo_delta))
  | Ind (i,u) -> true
  | Construct _ -> true
  | Fix _ | CoFix _ -> true
  | _ -> false

let force_eqs c = 
  Universes.Constraints.fold
    (fun ((l,d,r) as c) acc -> 
      let c' = if d == Universes.ULub then (l,Universes.UEq,r) else c in
	Universes.Constraints.add c' acc) 
    c Universes.Constraints.empty

let constr_cmp pb sigma flags t u =
  let b, cstrs = 
    if pb == Reduction.CONV then Universes.eq_constr_universes t u
    else Universes.leq_constr_universes t u
  in 
    if b then 
      try Evd.add_universe_constraints sigma cstrs, b
      with Univ.UniverseInconsistency _ -> sigma, false
      | Evd.UniversesDiffer -> 
	if is_rigid_head flags t then 
	  try Evd.add_universe_constraints sigma (force_eqs cstrs), b
	  with Univ.UniverseInconsistency _ -> sigma, false
	else sigma, false
    else sigma, b
    
let do_reduce ts (env, nb) sigma c =
  Stack.zip (fst (whd_betaiota_deltazeta_for_iota_state
		  ts env sigma Cst_stack.empty (c, Stack.empty)))

let use_full_betaiota flags =
  flags.modulo_betaiota && Flags.version_strictly_greater Flags.V8_3

let isAllowedEvar flags c = match kind_of_term c with
  | Evar (evk,_) -> not (Evar.Set.mem evk flags.frozen_evars)
  | _ -> false


let subst_defined_metas_evars (bl,el) c =
  let rec substrec c = match kind_of_term c with
    | Meta i ->
      let select (j,_,_) = Int.equal i j in
      substrec (pi2 (List.find select bl))
    | Evar (evk,args) ->
      let select (_,(evk',args'),_) = Evar.equal evk evk' && Array.equal Constr.equal args args' in
      (try substrec (pi3 (List.find select el))
       with Not_found -> Constr.map substrec c)
    | _ -> Constr.map substrec c
  in try Some (substrec c) with Not_found -> None

let check_compatibility env pbty flags (sigma,metasubst,evarsubst) tyM tyN =
  match subst_defined_metas_evars (metasubst,[]) tyM with
  | None -> sigma
  | Some m ->
  match subst_defined_metas_evars (metasubst,[]) tyN with
  | None -> sigma
  | Some n ->
    if is_ground_term sigma m && is_ground_term sigma n then
      let sigma, b = infer_conv ~pb:pbty ~ts:flags.modulo_delta_types env sigma m n in
	if b then sigma
	else error_cannot_unify env sigma (m,n)
    else sigma


let rec is_neutral env ts t =
  let (f, l) = decompose_appvect t in
    match kind_of_term f with
    | Const (c, u) ->
      not (Environ.evaluable_constant c env) ||
      not (is_transparent env (ConstKey c)) ||
      not (Cpred.mem c (snd ts))
    | Var id -> 
      not (Environ.evaluable_named id env) ||
      not (is_transparent env (VarKey id)) ||
      not (Id.Pred.mem id (fst ts))
    | Rel n -> true
    | Evar _ | Meta _ -> true
    | Case (_, p, c, cl) -> is_neutral env ts c
    | Proj (p, c) -> is_neutral env ts c
    | _ -> false

let is_eta_constructor_app env ts f l1 term =
  match kind_of_term f with
  | Construct (((_, i as ind), j), u) when i == 0 && j == 1 ->
    let mib = lookup_mind (fst ind) env in
      (match mib.Declarations.mind_record with
      | Some (Some (_,exp,projs)) when mib.Declarations.mind_finite == Decl_kinds.BiFinite &&
          Array.length projs == Array.length l1 - mib.Declarations.mind_nparams ->
	(** Check that the other term is neutral *)
	is_neutral env ts term
      | _ -> false)
  | _ -> false

let eta_constructor_app env f l1 term =
  match kind_of_term f with
  | Construct (((_, i as ind), j), u) ->
    let mib = lookup_mind (fst ind) env in
      (match mib.Declarations.mind_record with
      | Some (Some (_, projs, _)) ->
        let npars = mib.Declarations.mind_nparams in
	let pars, l1' = Array.chop npars l1 in
	let arg = Array.append pars [|term|] in
	let l2 = Array.map (fun p -> mkApp (mkConstU (p,u), arg)) projs in
	  l1', l2
      | _ -> assert false)
  | _ -> assert false

let rec unify_0_with_initial_metas (sigma,ms,es as subst) conv_at_top env cv_pb flags m n =
  let rec unirec_rec (curenv,nb as curenvnb) pb opt ((sigma,metasubst,evarsubst) as substn) curm curn =
    let cM = Evarutil.whd_head_evar sigma curm
    and cN = Evarutil.whd_head_evar sigma curn in
    let () = 
      if !debug_unification then
	Feedback.msg_debug (Termops.print_constr_env curenv cM ++ str" ~= " ++ Termops.print_constr_env curenv cN)
    in 
      match (kind_of_term cM,kind_of_term cN) with
	| Meta k1, Meta k2 ->
            if Int.equal k1 k2 then substn else
	    let stM,stN = extract_instance_status pb in
            let sigma = 
	      if opt.with_types && flags.check_applied_meta_types then
		let tyM = Typing.meta_type sigma k1 in
		let tyN = Typing.meta_type sigma k2 in
		let l, r = if k2 < k1 then tyN, tyM else tyM, tyN in
		  check_compatibility curenv CUMUL flags substn l r
	      else sigma
	    in
	    if k2 < k1 then sigma,(k1,cN,stN)::metasubst,evarsubst
	    else sigma,(k2,cM,stM)::metasubst,evarsubst
	| Meta k, _
            when not (dependent cM cN) (* helps early trying alternatives *) ->
            let sigma = 
	      if opt.with_types && flags.check_applied_meta_types then
		(try
                   let tyM = Typing.meta_type sigma k in
                   let tyN = get_type_of curenv ~lax:true sigma cN in
                     check_compatibility curenv CUMUL flags substn tyN tyM
		 with RetypeError _ ->
                   (* Renounce, maybe metas/evars prevents typing *) sigma)
	      else sigma
	    in
	    (* Here we check that [cN] does not contain any local variables *)
	    if Int.equal nb 0 then
              sigma,(k,cN,snd (extract_instance_status pb))::metasubst,evarsubst
            else if noccur_between 1 nb cN then
              (sigma,
	      (k,lift (-nb) cN,snd (extract_instance_status pb))::metasubst,
              evarsubst)
	    else error_cannot_unify_local curenv sigma (m,n,cN)
	| _, Meta k
            when not (dependent cN cM) (* helps early trying alternatives *) ->
          let sigma = 
	    if opt.with_types && flags.check_applied_meta_types then
              (try
                 let tyM = get_type_of curenv ~lax:true sigma cM in
                 let tyN = Typing.meta_type sigma k in
                   check_compatibility curenv CUMUL flags substn tyM tyN
               with RetypeError _ ->
                 (* Renounce, maybe metas/evars prevents typing *) sigma)
	    else sigma
	  in
	    (* Here we check that [cM] does not contain any local variables *)
	    if Int.equal nb 0 then
              (sigma,(k,cM,fst (extract_instance_status pb))::metasubst,evarsubst)
	    else if noccur_between 1 nb cM
	    then
              (sigma,(k,lift (-nb) cM,fst (extract_instance_status pb))::metasubst,
              evarsubst)
	    else error_cannot_unify_local curenv sigma (m,n,cM)
	| Evar (evk,_ as ev), Evar (evk',_)
            when not (Evar.Set.mem evk flags.frozen_evars)
              && Evar.equal evk evk' ->
            let sigma',b = constr_cmp cv_pb sigma flags cM cN in
            if b then
	      sigma',metasubst,evarsubst
            else
	      sigma,metasubst,((curenv,ev,cN)::evarsubst)
	| Evar (evk,_ as ev), _
            when not (Evar.Set.mem evk flags.frozen_evars) 
	      && not (occur_evar evk cN) ->
	    let cmvars = free_rels cM and cnvars = free_rels cN in
	      if Int.Set.subset cnvars cmvars then
		sigma,metasubst,((curenv,ev,cN)::evarsubst)
	      else error_cannot_unify_local curenv sigma (m,n,cN)
	| _, Evar (evk,_ as ev)
            when not (Evar.Set.mem evk flags.frozen_evars)
	      && not (occur_evar evk cM) ->
	    let cmvars = free_rels cM and cnvars = free_rels cN in
	      if Int.Set.subset cmvars cnvars then
		sigma,metasubst,((curenv,ev,cM)::evarsubst)
	      else error_cannot_unify_local curenv sigma (m,n,cN)
	| Sort s1, Sort s2 ->
	    (try 
	       let sigma' = 
		 if pb == CUMUL
		 then Evd.set_leq_sort curenv sigma s1 s2 
		 else Evd.set_eq_sort curenv sigma s1 s2
	       in (sigma', metasubst, evarsubst)
	     with e when CErrors.noncritical e ->
               error_cannot_unify curenv sigma (m,n))

	| Lambda (na,t1,c1), Lambda (_,t2,c2) ->
	    unirec_rec (push (na,t1) curenvnb) CONV {opt with at_top = true}
	      (unirec_rec curenvnb CONV {opt with at_top = true; with_types = false} substn t1 t2) c1 c2
	| Prod (na,t1,c1), Prod (_,t2,c2) ->
	    unirec_rec (push (na,t1) curenvnb) pb {opt with at_top = true}
	      (unirec_rec curenvnb CONV {opt with at_top = true; with_types = false} substn t1 t2) c1 c2
	| LetIn (_,a,_,c), _ -> unirec_rec curenvnb pb opt substn (subst1 a c) cN
	| _, LetIn (_,a,_,c) -> unirec_rec curenvnb pb opt substn cM (subst1 a c)

	(** Fast path for projections. *)
	| Proj (p1,c1), Proj (p2,c2) when eq_constant
	    (Projection.constant p1) (Projection.constant p2) ->
	  (try unify_same_proj curenvnb cv_pb {opt with at_top = true}
	       substn c1 c2
	   with ex when precatchable_exception ex ->
	     unify_not_same_head curenvnb pb opt substn cM cN)

        (* eta-expansion *)
	| Lambda (na,t1,c1), _ when flags.modulo_eta ->
	    unirec_rec (push (na,t1) curenvnb) CONV {opt with at_top = true} substn
	      c1 (mkApp (lift 1 cN,[|mkRel 1|]))
	| _, Lambda (na,t2,c2) when flags.modulo_eta ->
	    unirec_rec (push (na,t2) curenvnb) CONV {opt with at_top = true} substn
	      (mkApp (lift 1 cM,[|mkRel 1|])) c2

	(* For records *)
	| App (f1, l1), _ when flags.modulo_eta && 
	    (* This ensures cN is an evar, meta or irreducible constant/variable
	       and not a constructor. *)
	    is_eta_constructor_app curenv flags.modulo_delta f1 l1 cN ->
	  (try 
	     let l1', l2' = eta_constructor_app curenv f1 l1 cN in
	     let opt' = {opt with at_top = true; with_cs = false} in
	       Array.fold_left2 (unirec_rec curenvnb CONV opt') substn l1' l2'
	   with ex when precatchable_exception ex ->
	     match kind_of_term cN with
	     | App(f2,l2) when
		 (isMeta f2 && use_metas_pattern_unification flags nb l2
		  || use_evars_pattern_unification flags && isAllowedEvar flags f2) ->
	       unify_app_pattern false curenvnb pb opt substn cM f1 l1 cN f2 l2
	     | _ -> raise ex)

	| _, App (f2, l2) when flags.modulo_eta && 
	    is_eta_constructor_app curenv flags.modulo_delta f2 l2 cM ->
	  (try 
	     let l2', l1' = eta_constructor_app curenv f2 l2 cM in
	     let opt' = {opt with at_top = true; with_cs = false} in
	       Array.fold_left2 (unirec_rec curenvnb CONV opt') substn l1' l2'
	   with ex when precatchable_exception ex ->
	     match kind_of_term cM with
	     | App(f1,l1) when 
		 (isMeta f1 && use_metas_pattern_unification flags nb l1
		  || use_evars_pattern_unification flags && isAllowedEvar flags f1) ->
	       unify_app_pattern true curenvnb pb opt substn cM f1 l1 cN f2 l2
	     | _ -> raise ex)

	| Case (_,p1,c1,cl1), Case (_,p2,c2,cl2) ->
            (try 
	     let opt' = {opt with at_top = true; with_types = false} in
	       Array.fold_left2 (unirec_rec curenvnb CONV {opt with at_top = true})
	       (unirec_rec curenvnb CONV opt'
		(unirec_rec curenvnb CONV opt' substn p1 p2) c1 c2)
                 cl1 cl2
	     with ex when precatchable_exception ex ->
	       reduce curenvnb pb opt substn cM cN)

	| App (f1,l1), _ when 
	    (isMeta f1 && use_metas_pattern_unification flags nb l1
            || use_evars_pattern_unification flags && isAllowedEvar flags f1) ->
	  unify_app_pattern true curenvnb pb opt substn cM f1 l1 cN cN [||]

	| _, App (f2,l2) when
	    (isMeta f2 && use_metas_pattern_unification flags nb l2
            || use_evars_pattern_unification flags && isAllowedEvar flags f2) ->
	  unify_app_pattern false curenvnb pb opt substn cM cM [||] cN f2 l2

	| App (f1,l1), App (f2,l2) ->
	  unify_app curenvnb pb opt substn cM f1 l1 cN f2 l2
	    
	| App (f1,l1), Proj(p2,c2) ->
	  unify_app curenvnb pb opt substn cM f1 l1 cN cN [||]

	| Proj (p1,c1), App(f2,l2) ->
	  unify_app curenvnb pb opt substn cM cM [||] cN f2 l2

	| _ ->
          unify_not_same_head curenvnb pb opt substn cM cN

  and unify_app_pattern dir curenvnb pb opt substn cM f1 l1 cN f2 l2 =
    let f, l, t = if dir then f1, l1, cN else f2, l2, cM in
      match is_unification_pattern curenvnb sigma f (Array.to_list l) t with
      | None ->
	(match kind_of_term t with
	| App (f',l') -> 
	  if dir then unify_app curenvnb pb opt substn cM f1 l1 t f' l'
	  else unify_app curenvnb pb opt substn t f' l' cN f2 l2
	| Proj _ -> unify_app curenvnb pb opt substn cM f1 l1 cN f2 l2
	| _ -> unify_not_same_head curenvnb pb opt substn cM cN)
      | Some l ->
	solve_pattern_eqn_array curenvnb f l t substn

  and unify_app (curenv, nb as curenvnb) pb opt (sigma, metas, evars as substn) cM f1 l1 cN f2 l2 =
    try
      let needs_expansion p c' = 
	match kind_of_term c' with
	| Meta _ -> true
	| Evar _ -> true
	| Const (c, u) -> Constant.equal c (Projection.constant p)
	| _ -> false
      in
      let expand_proj c c' l = 
      	match kind_of_term c with
      	| Proj (p, t) when not (Projection.unfolded p) && needs_expansion p c' ->
      	  (try destApp (Retyping.expand_projection curenv sigma p t (Array.to_list l))
      	   with RetypeError _ -> (** Unification can be called on ill-typed terms, due
      				     to FO and eta in particular, fail gracefully in that case *)
      	     (c, l))
      	| _ -> (c, l)
      in
      let f1, l1 = expand_proj f1 f2 l1 in
      let f2, l2 = expand_proj f2 f1 l2 in
      let opta = {opt with at_top = true; with_types = false} in
      let optf = {opt with at_top = true; with_types = true} in
      let (f1,l1,f2,l2) = adjust_app_array_size f1 l1 f2 l2 in
	if Array.length l1 == 0 then error_cannot_unify (fst curenvnb) sigma (cM,cN)
	else
	  Array.fold_left2 (unirec_rec curenvnb CONV opta)
	    (unirec_rec curenvnb CONV optf substn f1 f2) l1 l2
    with ex when precatchable_exception ex ->
    try reduce curenvnb pb {opt with with_types = false} substn cM cN
    with ex when precatchable_exception ex ->
    try canonical_projections curenvnb pb opt cM cN substn
    with ex when precatchable_exception ex ->
    expand curenvnb pb {opt with with_types = false} substn cM f1 l1 cN f2 l2

  and unify_same_proj (curenv, nb as curenvnb) cv_pb opt substn c1 c2 =
    let substn = unirec_rec curenvnb CONV opt substn c1 c2 in
      try (* Force unification of the types to fill in parameters *)
	let ty1 = get_type_of curenv ~lax:true sigma c1 in
	let ty2 = get_type_of curenv ~lax:true sigma c2 in
	  unify_0_with_initial_metas substn true curenv cv_pb
	    { flags with modulo_conv_on_closed_terms = Some full_transparent_state;
	      modulo_delta = full_transparent_state;
	      modulo_eta = true;
	      modulo_betaiota = true }
	    ty1 ty2
      with RetypeError _ -> substn

  and unify_not_same_head curenvnb pb opt (sigma, metas, evars as substn) cM cN =
    try canonical_projections curenvnb pb opt cM cN substn
    with ex when precatchable_exception ex ->
    let sigma', b = constr_cmp cv_pb sigma flags cM cN in
      if b then (sigma', metas, evars)
      else
	try reduce curenvnb pb opt substn cM cN
	with ex when precatchable_exception ex ->
	let (f1,l1) =
	  match kind_of_term cM with App (f,l) -> (f,l) | _ -> (cM,[||]) in
	let (f2,l2) =
	  match kind_of_term cN with App (f,l) -> (f,l) | _ -> (cN,[||]) in
	  expand curenvnb pb opt substn cM f1 l1 cN f2 l2

  and reduce curenvnb pb opt (sigma, metas, evars as substn) cM cN =
    if use_full_betaiota flags && not (subterm_restriction opt flags) then
      let cM' = do_reduce flags.modulo_delta curenvnb sigma cM in
	if not (Term.eq_constr cM cM') then
	  unirec_rec curenvnb pb opt substn cM' cN
	else
	  let cN' = do_reduce flags.modulo_delta curenvnb sigma cN in
	    if not (Term.eq_constr cN cN') then
	      unirec_rec curenvnb pb opt substn cM cN'
	    else error_cannot_unify (fst curenvnb) sigma (cM,cN)
    else error_cannot_unify (fst curenvnb) sigma (cM,cN)
	    
  and expand (curenv,_ as curenvnb) pb opt (sigma,metasubst,evarsubst as substn) cM f1 l1 cN f2 l2 =
    let res =
      (* Try full conversion on meta-free terms. *)
      (* Back to 1995 (later on called trivial_unify in 2002), the
	 heuristic was to apply conversion on meta-free (but not
	 evar-free!) terms in all cases (i.e. for apply but also for
	 auto and rewrite, even though auto and rewrite did not use
	 modulo conversion in the rest of the unification
	 algorithm). By compatibility we need to support this
	 separately from the main unification algorithm *)
      (* The exploitation of known metas has been added in May 2007
	 (it is used by apply and rewrite); it might now be redundant
	 with the support for delta-expansion (which is used
	 essentially for apply)... *)
      if subterm_restriction opt flags then None else 
      match flags.modulo_conv_on_closed_terms with
      | None -> None
      | Some convflags ->
      let subst = ((if flags.use_metas_eagerly_in_conv_on_closed_terms then metasubst else ms), (if flags.use_evars_eagerly_in_conv_on_closed_terms then evarsubst else es)) in
      match subst_defined_metas_evars subst cM with
      | None -> (* some undefined Metas in cM *) None
      | Some m1 ->
      match subst_defined_metas_evars subst cN with
      | None -> (* some undefined Metas in cN *) None
      | Some n1 ->
         (* No subterm restriction there, too much incompatibilities *)
	 let sigma =
	   if opt.with_types then
	     try (* Ensure we call conversion on terms of the same type *)
	       let tyM = get_type_of curenv ~lax:true sigma m1 in
	       let tyN = get_type_of curenv ~lax:true sigma n1 in
	       check_compatibility curenv CUMUL flags substn tyM tyN
	     with RetypeError _ ->
	       (* Renounce, maybe metas/evars prevents typing *) sigma
	   else sigma
	 in 
	 let sigma, b = infer_conv ~pb ~ts:convflags curenv sigma m1 n1 in
	    if b then Some (sigma, metasubst, evarsubst)
	    else 
	      if is_ground_term sigma m1 && is_ground_term sigma n1 then
		error_cannot_unify curenv sigma (cM,cN)
	      else None
    in
      match res with
      | Some substn -> substn
      | None ->
      let cf1 = key_of curenv opt flags f1 and cf2 = key_of curenv opt flags f2 in
	match oracle_order curenv cf1 cf2 with
	| None -> error_cannot_unify curenv sigma (cM,cN)
	| Some true ->
	    (match expand_key flags.modulo_delta curenv sigma cf1 with
	    | Some c ->
		unirec_rec curenvnb pb opt substn
                  (whd_betaiotazeta sigma (mkApp(c,l1))) cN
	    | None ->
		(match expand_key flags.modulo_delta curenv sigma cf2 with
		| Some c ->
		    unirec_rec curenvnb pb opt substn cM
                      (whd_betaiotazeta sigma (mkApp(c,l2)))
		| None ->
		    error_cannot_unify curenv sigma (cM,cN)))
	| Some false ->
	    (match expand_key flags.modulo_delta curenv sigma cf2 with
	    | Some c ->
		unirec_rec curenvnb pb opt substn cM
                  (whd_betaiotazeta sigma (mkApp(c,l2)))
	    | None ->
		(match expand_key flags.modulo_delta curenv sigma cf1 with
		| Some c ->
		    unirec_rec curenvnb pb opt substn
                      (whd_betaiotazeta sigma (mkApp(c,l1))) cN
		| None ->
		    error_cannot_unify curenv sigma (cM,cN)))

  and canonical_projections (curenv, _ as curenvnb) pb opt cM cN (sigma,_,_ as substn) =
    let f1 () =
      if isApp cM then
	let f1l1 = whd_nored_state sigma (cM,Stack.empty) in
	  if is_open_canonical_projection curenv sigma f1l1 then
	    let f2l2 = whd_nored_state sigma (cN,Stack.empty) in
	      solve_canonical_projection curenvnb pb opt cM f1l1 cN f2l2 substn
	  else error_cannot_unify (fst curenvnb) sigma (cM,cN)
      else error_cannot_unify (fst curenvnb) sigma (cM,cN)
    in
      if not opt.with_cs ||
        begin match flags.modulo_conv_on_closed_terms with
        | None -> true
        | Some _ -> subterm_restriction opt flags
        end then
	error_cannot_unify (fst curenvnb) sigma (cM,cN)
      else
	try f1 () with e when precatchable_exception e ->
	  if isApp cN then
	    let f2l2 = whd_nored_state sigma (cN, Stack.empty) in
	      if is_open_canonical_projection curenv sigma f2l2 then
		let f1l1 = whd_nored_state sigma (cM, Stack.empty) in
		  solve_canonical_projection curenvnb pb opt cN f2l2 cM f1l1 substn
	      else error_cannot_unify (fst curenvnb) sigma (cM,cN)
	  else error_cannot_unify (fst curenvnb) sigma (cM,cN)

  and solve_canonical_projection curenvnb pb opt cM f1l1 cN f2l2 (sigma,ms,es) =
    let (ctx,t,c,bs,(params,params1),(us,us2),(ts,ts1),c1,(n,t2)) =
      try Evarconv.check_conv_record (fst curenvnb) sigma f1l1 f2l2
      with Not_found -> error_cannot_unify (fst curenvnb) sigma (cM,cN)
    in
    if Reductionops.Stack.compare_shape ts ts1 then
      let sigma = Evd.merge_context_set Evd.univ_flexible sigma ctx in
      let (evd,ks,_) =
	List.fold_left
	  (fun (evd,ks,m) b ->
	    if match n with Some n -> Int.equal m n | None -> false then
                (evd,t2::ks, m-1)
            else
              let mv = new_meta () in
	      let evd' = meta_declare mv (substl ks b) evd in
	      (evd', mkMeta mv :: ks, m - 1))
	  (sigma,[],List.length bs) bs
      in
      try
      let opt' = {opt with with_types = false} in
      let (substn,_,_) = Reductionops.Stack.fold2
			   (fun s u1 u -> unirec_rec curenvnb pb opt' s u1 (substl ks u))
			   (evd,ms,es) us2 us in
      let (substn,_,_) = Reductionops.Stack.fold2
			   (fun s u1 u -> unirec_rec curenvnb pb opt' s u1 (substl ks u))
			   substn params1 params in
      let (substn,_,_) = Reductionops.Stack.fold2 (unirec_rec curenvnb pb opt') substn ts ts1 in
      let app = mkApp (c, Array.rev_of_list ks) in
      (* let substn = unirec_rec curenvnb pb b false substn t cN in *)
	unirec_rec curenvnb pb opt' substn c1 app
      with Invalid_argument "Reductionops.Stack.fold2" ->
	error_cannot_unify (fst curenvnb) sigma (cM,cN)
    else error_cannot_unify (fst curenvnb) sigma (cM,cN)
  in
    
  if !debug_unification then Feedback.msg_debug (str "Starting unification");
  let opt = { at_top = conv_at_top; with_types = false; with_cs = true } in
  try
  let res = 
    if subterm_restriction opt flags ||
      occur_meta_or_undefined_evar sigma m || occur_meta_or_undefined_evar sigma n
    then
      None
    else 
      let sigma, b = match flags.modulo_conv_on_closed_terms with
	| Some convflags -> infer_conv ~pb:cv_pb ~ts:convflags env sigma m n
	| _ -> constr_cmp cv_pb sigma flags m n in
	if b then Some sigma
	else if (match flags.modulo_conv_on_closed_terms, flags.modulo_delta with
        | Some (cv_id, cv_k), (dl_id, dl_k) ->
          Id.Pred.subset dl_id cv_id && Cpred.subset dl_k cv_k
        | None,(dl_id, dl_k) ->
          Id.Pred.is_empty dl_id && Cpred.is_empty dl_k)
	then error_cannot_unify env sigma (m, n) else None
  in 
    let a = match res with 
    | Some sigma -> sigma, ms, es
    | None -> unirec_rec (env,0) cv_pb opt subst m n in
    if !debug_unification then Feedback.msg_debug (str "Leaving unification with success");
    a
  with e ->
    let e = CErrors.push e in
    if !debug_unification then Feedback.msg_debug (str "Leaving unification with failure");
    iraise e


let unify_0 env sigma = unify_0_with_initial_metas (sigma,[],[]) true env

let left = true
let right = false

let rec unify_with_eta keptside flags env sigma c1 c2 =
(* Question: try whd_all on ci if not two lambdas? *)
  match kind_of_term c1, kind_of_term c2 with
  | (Lambda (na,t1,c1'), Lambda (_,t2,c2')) ->
    let env' = push_rel_assum (na,t1) env in
    let sigma,metas,evars = unify_0 env sigma CONV flags t1 t2 in
    let side,(sigma,metas',evars') =
      unify_with_eta keptside flags env' sigma c1' c2'
    in (side,(sigma,metas@metas',evars@evars'))
  | (Lambda (na,t,c1'),_)->
    let env' = push_rel_assum (na,t) env in
    let side = left in (* expansion on the right: we keep the left side *)
      unify_with_eta side flags env' sigma
      c1' (mkApp (lift 1 c2,[|mkRel 1|]))
  | (_,Lambda (na,t,c2')) ->
    let env' = push_rel_assum (na,t) env in
    let side = right in (* expansion on the left: we keep the right side *)
      unify_with_eta side flags env' sigma
      (mkApp (lift 1 c1,[|mkRel 1|])) c2'
  | _ ->
    (keptside,unify_0 env sigma CONV flags c1 c2)
    
(* We solved problems [?n =_pb u] (i.e. [u =_(opp pb) ?n]) and [?n =_pb' u'],
   we now compute the problem on [u =? u'] and decide which of u or u' is kept

   Rem: the upper constraint is lost in case u <= ?n <= u' (and symmetrically
   in the case u' <= ?n <= u)
 *)
    
let merge_instances env sigma flags st1 st2 c1 c2 =
  match (opp_status st1, st2) with
  | (Conv, Conv) ->
      let side = left (* arbitrary choice, but agrees with compatibility *) in
      let (side,res) = unify_with_eta side flags env sigma c1 c2 in
      (side,Conv,res)
  | ((IsSubType | Conv as oppst1),
     (IsSubType | Conv)) ->
    let res = unify_0 env sigma CUMUL flags c2 c1 in
      if eq_instance_constraint oppst1 st2 then (* arbitrary choice *) (left, st1, res)
      else if eq_instance_constraint st2 IsSubType then (left, st1, res)
      else (right, st2, res)
  | ((IsSuperType | Conv as oppst1),
     (IsSuperType | Conv)) ->
    let res = unify_0 env sigma CUMUL flags c1 c2 in
      if eq_instance_constraint oppst1 st2 then (* arbitrary choice *) (left, st1, res)
      else if eq_instance_constraint st2 IsSuperType then (left, st1, res)
      else (right, st2, res)
  | (IsSuperType,IsSubType) ->
    (try (left, IsSubType, unify_0 env sigma CUMUL flags c2 c1)
     with e when CErrors.noncritical e ->
       (right, IsSubType, unify_0 env sigma CUMUL flags c1 c2))
  | (IsSubType,IsSuperType) ->
    (try (left, IsSuperType, unify_0 env sigma CUMUL flags c1 c2)
     with e when CErrors.noncritical e ->
       (right, IsSuperType, unify_0 env sigma CUMUL flags c2 c1))
    
(* Unification
 *
 * Procedure:
 * (1) The function [unify mc wc M N] produces two lists:
 *     (a) a list of bindings Meta->RHS
 *     (b) a list of bindings EVAR->RHS
 *
 * The Meta->RHS bindings cannot themselves contain
 * meta-vars, so they get applied eagerly to the other
 * bindings.  This may or may not close off all RHSs of
 * the EVARs.  For each EVAR whose RHS is closed off,
 * we can just apply it, and go on.  For each which
 * is not closed off, we need to do a mimick step -
 * in general, we have something like:
 *
 *      ?X == (c e1 e2 ... ei[Meta(k)] ... en)
 *
 * so we need to do a mimick step, converting ?X
 * into
 *
 *      ?X -> (c ?z1 ... ?zn)
 *
 * of the proper types.  Then, we can decompose the
 * equation into
 *
 *      ?z1 --> e1
 *          ...
 *      ?zi --> ei[Meta(k)]
 *          ...
 *      ?zn --> en
 *
 * and keep on going.  Whenever we find that a R.H.S.
 * is closed, we can, as before, apply the constraint
 * directly.  Whenever we find an equation of the form:
 *
 *      ?z -> Meta(n)
 *
 * we can reverse the equation, put it into our metavar
 * substitution, and keep going.
 *
 * The most efficient mimick possible is, for each
 * Meta-var remaining in the term, to declare a
 * new EVAR of the same type.  This is supposedly
 * determinable from the clausale form context -
 * we look up the metavar, take its type there,
 * and apply the metavar substitution to it, to
 * close it off.  But this might not always work,
 * since other metavars might also need to be resolved. *)

let applyHead env (type r) (evd : r Sigma.t) n c =
  let rec apprec : type s. _ -> _ -> _ -> (r, s) Sigma.le -> s Sigma.t -> (constr, r) Sigma.sigma =
    fun n c cty p evd ->
    if Int.equal n 0 then
      Sigma (c, evd, p)
    else
      match kind_of_term (whd_all env (Sigma.to_evar_map evd) cty) with
      | Prod (_,c1,c2) ->
        let Sigma (evar, evd', q) = Evarutil.new_evar env evd ~src:(Loc.ghost,Evar_kinds.GoalEvar) c1 in
	  apprec (n-1) (mkApp(c,[|evar|])) (subst1 evar c2) (p +> q) evd'
      | _ -> error "Apply_Head_Then"
  in
    apprec n c (Typing.unsafe_type_of env (Sigma.to_evar_map evd) c) Sigma.refl evd

let is_mimick_head ts f =
  match kind_of_term f with
  | Const (c,u) -> not (CClosure.is_transparent_constant ts c)
  | Var id -> not (CClosure.is_transparent_variable ts id)
  | (Rel _|Construct _|Ind _) -> true
  | _ -> false

let try_to_coerce env evd c cty tycon =
  let j = make_judge c cty in
  let (evd',j') = inh_conv_coerce_rigid_to true Loc.ghost env evd j tycon in
  let evd' = Evarconv.consider_remaining_unif_problems env evd' in
  let evd' = Evd.map_metas_fvalue (nf_evar evd') evd' in
    (evd',j'.uj_val)

let w_coerce_to_type env evd c cty mvty =
  let evd,tycon = pose_all_metas_as_evars env evd mvty in
    try try_to_coerce env evd c cty tycon
    with e when precatchable_exception e ->
    (* inh_conv_coerce_rigid_to should have reasoned modulo reduction
       but there are cases where it though it was not rigid (like in
       fst (nat,nat)) and stops while it could have seen that it is rigid *)
    let cty = Tacred.hnf_constr env evd cty in
      try_to_coerce env evd c cty tycon
	  
let w_coerce env evd mv c =
  let cty = get_type_of env evd c in
  let mvty = Typing.meta_type evd mv in
  w_coerce_to_type env evd c cty mvty

let unify_to_type env sigma flags c status u =
  let sigma, c = refresh_universes (Some false) env sigma c in
  let t = get_type_of env sigma (nf_meta sigma c) in
  let t = nf_betaiota sigma (nf_meta sigma t) in
    unify_0 env sigma CUMUL flags t u

let unify_type env sigma flags mv status c =
  let mvty = Typing.meta_type sigma mv in
  let mvty = nf_meta sigma mvty in
    unify_to_type env sigma 
      (set_flags_for_type flags)
      c status mvty

(* Move metas that may need coercion at the end of the list of instances *)

let order_metas metas =
  let rec order latemetas = function
  | [] -> List.rev latemetas
  | (_,_,(_,CoerceToType) as meta)::metas ->
    order (meta::latemetas) metas
  | (_,_,(_,_) as meta)::metas ->
    meta :: order latemetas metas
  in order [] metas

(* Solve an equation ?n[x1=u1..xn=un] = t where ?n is an evar *)

let solve_simple_evar_eqn ts env evd ev rhs =
  match solve_simple_eqn (Evarconv.evar_conv_x ts) env evd (None,ev,rhs) with
  | UnifFailure (evd,reason) ->
      error_cannot_unify env evd ~reason (mkEvar ev,rhs);
  | Success evd ->
      Evarconv.consider_remaining_unif_problems env evd

(* [w_merge env sigma b metas evars] merges common instances in metas
   or in evars, possibly generating new unification problems; if [b]
   is true, unification of types of metas is required *)

let w_merge env with_types flags (evd,metas,evars) =
  let rec w_merge_rec evd metas evars eqns =

    (* Process evars *)
    match evars with
    | (curenv,(evk,_ as ev),rhs)::evars' ->
	if Evd.is_defined evd evk then
	  let v = Evd.existential_value evd ev in
	  let (evd,metas',evars'') =
	    unify_0 curenv evd CONV flags rhs v in
	  w_merge_rec evd (metas'@metas) (evars''@evars') eqns
    	else begin
	  (* This can make rhs' ill-typed if metas are *)
          let rhs' = subst_meta_instances metas rhs in
          match kind_of_term rhs with
	  | App (f,cl) when occur_meta rhs' ->
	      if occur_evar evk rhs' then
                error_occur_check curenv evd evk rhs';
	      if is_mimick_head flags.modulo_delta f then
		let evd' =
		  mimick_undefined_evar evd flags f (Array.length cl) evk in
		(* let evd' = Evarconv.consider_remaining_unif_problems env evd' in *)
		  w_merge_rec evd' metas evars eqns
	      else
		let evd' = 
		  let evd', rhs'' = pose_all_metas_as_evars curenv evd rhs' in
		    try solve_simple_evar_eqn flags.modulo_delta_types curenv evd' ev rhs''
		    with Retyping.RetypeError _ ->
		      error_cannot_unify curenv evd' (mkEvar ev,rhs'')
		in w_merge_rec evd' metas evars' eqns
          | _ ->
	      let evd', rhs'' = pose_all_metas_as_evars curenv evd rhs' in
	      let evd' = 
		try solve_simple_evar_eqn flags.modulo_delta_types curenv evd' ev rhs''
		with Retyping.RetypeError _ -> error_cannot_unify curenv evd' (mkEvar ev, rhs'')
	      in
		w_merge_rec evd' metas evars' eqns
	end
    | [] ->

    (* Process metas *)
    match metas with
    | (mv,c,(status,to_type))::metas ->
        let ((evd,c),(metas'',evars'')),eqns =
	  if with_types && to_type != TypeProcessed then
	    begin match to_type with
	    | CoerceToType ->
              (* Some coercion may have to be inserted *)
	      (w_coerce env evd mv c,([],[])),eqns
	    | _ ->
              (* No coercion needed: delay the unification of types *)
	      ((evd,c),([],[])),(mv,status,c)::eqns
	    end
	  else
	    ((evd,c),([],[])),eqns 
	in
	  if meta_defined evd mv then
	    let {rebus=c'},(status',_) = meta_fvalue evd mv in
            let (take_left,st,(evd,metas',evars')) =
	      merge_instances env evd flags status' status c' c
	    in
	    let evd' =
              if take_left then evd
              else meta_reassign mv (c,(st,TypeProcessed)) evd
	    in
              w_merge_rec evd' (metas'@metas@metas'') (evars'@evars'') eqns
    	  else
            let evd' =
              if occur_meta_evd evd mv c then
                if isMetaOf mv (whd_all env evd c) then evd
                else error_cannot_unify env evd (mkMeta mv,c)
              else
	        meta_assign mv (c,(status,TypeProcessed)) evd in
	    w_merge_rec evd' (metas''@metas) evars'' eqns
    | [] ->
	(* Process type eqns *)
	let rec process_eqns failures = function
	  | (mv,status,c)::eqns ->
              (match (try Inl (unify_type env evd flags mv status c)
		      with e when CErrors.noncritical e -> Inr e)
	       with 
	       | Inr e -> process_eqns (((mv,status,c),e)::failures) eqns
	       | Inl (evd,metas,evars) ->
		   w_merge_rec evd metas evars (List.map fst failures @ eqns))
	  | [] -> 
	      (match failures with
	       | [] -> evd
	       | ((mv,status,c),e)::_ -> raise e)
	in process_eqns [] eqns
	      
  and mimick_undefined_evar evd flags hdc nargs sp =
    let ev = Evd.find_undefined evd sp in
    let sp_env = Global.env_of_context ev.evar_hyps in
    let evd = Sigma.Unsafe.of_evar_map evd in
    let Sigma (c, evd', _) = applyHead sp_env evd nargs hdc in
    let evd' = Sigma.to_evar_map evd' in
    let (evd'',mc,ec) =
      unify_0 sp_env evd' CUMUL flags
        (get_type_of sp_env evd' c) ev.evar_concl in
    let evd''' = w_merge_rec evd'' mc ec [] in
    if evd' == evd'''
    then Evd.define sp c evd'''
    else Evd.define sp (Evarutil.nf_evar evd''' c) evd''' in

  let check_types evd = 
    let metas = Evd.meta_list evd in
    let eqns = List.fold_left (fun acc (mv, b) ->
      match b with
      | Clval (n, (t, (c, TypeNotProcessed)), v) -> (mv, c, t.rebus) :: acc
      | _ -> acc) [] metas
    in w_merge_rec evd [] [] eqns
  in
  let res =  (* merge constraints *)
    w_merge_rec evd (order_metas metas) (List.rev evars) []
  in
    if with_types then check_types res
    else res

let w_unify_meta_types env ?(flags=default_unify_flags ()) evd =
  let metas,evd = retract_coercible_metas evd in
  w_merge env true flags.merge_unify_flags (evd,metas,[])

(* [w_unify env evd M N]
   performs a unification of M and N, generating a bunch of
   unification constraints in the process.  These constraints
   are processed, one-by-one - they may either generate new
   bindings, or, if there is already a binding, new unifications,
   which themselves generate new constraints.  This continues
   until we get failure, or we run out of constraints.
   [clenv_typed_unify M N clenv] expects in addition that expected
   types of metavars are unifiable with the types of their instances    *)

let head_app sigma m =
  fst (whd_nored_state sigma (m, Stack.empty))

let check_types env flags (sigma,_,_ as subst) m n =
  if isEvar_or_Meta (head_app sigma m) then
    unify_0_with_initial_metas subst true env CUMUL
      flags
      (get_type_of env sigma n)
      (get_type_of env sigma m)
  else if isEvar_or_Meta (head_app sigma n) then
    unify_0_with_initial_metas subst true env CUMUL
      flags
      (get_type_of env sigma m)
      (get_type_of env sigma n)
  else subst

let try_resolve_typeclasses env evd flag m n =
  if flag then
    Typeclasses.resolve_typeclasses ~filter:Typeclasses.no_goals ~split:false
      ~fail:true env evd
  else evd

let w_unify_core_0 env evd with_types cv_pb flags m n =
  let (mc1,evd') = retract_coercible_metas evd in
  let (sigma,ms,es) = check_types env (set_flags_for_type flags.core_unify_flags) (evd',mc1,[]) m n in
  let subst2 =
     unify_0_with_initial_metas (sigma,ms,es) false env cv_pb
       flags.core_unify_flags m n
  in
  let evd = w_merge env with_types flags.merge_unify_flags subst2 in
  try_resolve_typeclasses env evd flags.resolve_evars m n

let w_typed_unify env evd = w_unify_core_0 env evd true

let w_typed_unify_array env evd flags f1 l1 f2 l2 =
  let f1,l1,f2,l2 = adjust_app_array_size f1 l1 f2 l2 in
  let (mc1,evd') = retract_coercible_metas evd in
  let fold_subst subst m n = unify_0_with_initial_metas subst true env CONV flags.core_unify_flags  m n in
  let subst = fold_subst (evd', [], []) f1 f2 in
  let subst = Array.fold_left2 fold_subst subst l1 l2 in
  let evd = w_merge env true flags.merge_unify_flags subst in
  try_resolve_typeclasses env evd flags.resolve_evars
    (mkApp(f1,l1)) (mkApp(f2,l2))

(* takes a substitution s, an open term op and a closed term cl
   try to find a subterm of cl which matches op, if op is just a Meta
   FAIL because we cannot find a binding *)

let iter_fail f a =
  let n = Array.length a in
  let rec ffail i =
    if Int.equal i n then error "iter_fail"
    else
      try f a.(i)
      with ex when precatchable_exception ex -> ffail (i+1)
  in ffail 0

(* make_abstraction: a variant of w_unify_to_subterm which works on
   contexts, with evars, and possibly with occurrences *)

let indirectly_dependent c d decls =
  not (isVar c) &&
    (* This test is not needed if the original term is a variable, but
       it is needed otherwise, as e.g. when abstracting over "2" in
       "forall H:0=2, H=H:>(0=1+1) -> 0=2." where there is now obvious
       way to see that the second hypothesis depends indirectly over 2 *)
    List.exists (fun d' -> dependent_in_decl (mkVar (NamedDecl.get_id d')) d) decls

let indirect_dependency d decls =
  decls  |>  List.filter (fun d' -> dependent_in_decl (mkVar (NamedDecl.get_id d')) d)  |>  List.hd  |>  NamedDecl.get_id

let finish_evar_resolution ?(flags=Pretyping.all_and_fail_flags) env current_sigma (pending,c) =
  let current_sigma = Sigma.to_evar_map current_sigma in
  let sigma = Pretyping.solve_remaining_evars flags env current_sigma pending in
  let sigma, subst = nf_univ_variables sigma in
  Sigma.Unsafe.of_pair (subst_univs_constr subst (nf_evar sigma c), sigma)

let default_matching_core_flags sigma =
  let ts = Names.full_transparent_state in {
  modulo_conv_on_closed_terms = Some empty_transparent_state;
  use_metas_eagerly_in_conv_on_closed_terms = false;
  use_evars_eagerly_in_conv_on_closed_terms = false;
  modulo_delta = empty_transparent_state;
  modulo_delta_types = ts;
  check_applied_meta_types = true;
  use_pattern_unification = false;
  use_meta_bound_pattern_unification = false;
  frozen_evars = Evar.Map.domain (Evd.undefined_map sigma);
  restrict_conv_on_strict_subterms = false;
  modulo_betaiota = false;
  modulo_eta = false;
}

let default_matching_merge_flags sigma =
  let ts = Names.full_transparent_state in
  let flags = default_matching_core_flags sigma in {
  flags with
    modulo_conv_on_closed_terms = Some ts;
    modulo_delta = ts;
    modulo_betaiota = true;
    modulo_eta = true;
    use_pattern_unification = true;
}

let default_matching_flags (sigma,_) =
  let flags = default_matching_core_flags sigma in {
  core_unify_flags = flags;
  merge_unify_flags = default_matching_merge_flags sigma;
  subterm_unify_flags = flags; (* does not matter *)
  resolve_evars = false;
  allow_K_in_toplevel_higher_order_unification = false;
}

(* This supports search of occurrences of term from a pattern *)
(* from_prefix is useful e.g. for subterms in an inductive type: we can say *)
(* "destruct t" and it finds "t u" *)

exception PatternNotFound

let make_pattern_test from_prefix_of_ind is_correct_type env sigma (pending,c) =
  let flags =
    if from_prefix_of_ind then
      let flags = default_matching_flags pending in
      { flags with core_unify_flags = { flags.core_unify_flags with
        modulo_conv_on_closed_terms = Some Names.full_transparent_state;
        restrict_conv_on_strict_subterms = true } }
    else default_matching_flags pending in
  let n = List.length (snd (decompose_app c)) in
  let matching_fun _ t =
    try
      let t',l2 =
        if from_prefix_of_ind then
          (* We check for fully applied subterms of the form "u u1 .. un" *)
          (* of inductive type knowing only a prefix "u u1 .. ui" *)
          let t,l = decompose_app t in
          let l1,l2 =
            try List.chop n l with Failure _ -> raise (NotUnifiable None) in
          if not (List.for_all closed0 l2) then raise (NotUnifiable None)
          else
            applist (t,l1), l2
        else t, [] in
      let sigma = w_typed_unify env sigma Reduction.CONV flags c t' in
      let ty = Retyping.get_type_of env sigma t in
      if not (is_correct_type ty) then raise (NotUnifiable None);
      Some(sigma, t, l2)
    with
    | PretypeError (_,_,CannotUnify (c1,c2,Some e)) ->
        raise (NotUnifiable (Some (c1,c2,e)))
    (** MS: This is pretty bad, it catches Not_found for example *)
    | e when CErrors.noncritical e -> raise (NotUnifiable None) in
  let merge_fun c1 c2 =
    match c1, c2 with
    | Some (evd,c1,x), Some (_,c2,_) ->
      let (evd,b) = infer_conv ~pb:CONV env evd c1 c2 in
      if b then Some (evd, c1, x) else raise (NotUnifiable None)
    | Some _, None -> c1
    | None, Some _ -> c2
    | None, None -> None in
  { match_fun = matching_fun; merge_fun = merge_fun;
    testing_state = None; last_found = None },
  (fun test -> match test.testing_state with
  | None -> None
  | Some (sigma,_,l) ->
     let c = applist (nf_evar sigma (local_strong whd_meta sigma c),l) in
     let univs, subst = nf_univ_variables sigma in
     Some (sigma,subst_univs_constr subst c))

let make_eq_test env evd c =
  let out cstr =
    match cstr.last_found with None -> None | _ -> Some (cstr.testing_state, c)
  in
  (make_eq_univs_test env evd c, out)

let make_abstraction_core name (test,out) env sigma c ty occs check_occs concl =
  let id =
    let t = match ty with Some t -> t | None -> get_type_of env sigma c in
    let x = id_of_name_using_hdchar (Global.env()) t name in
    let ids = ids_of_named_context (named_context env) in
    if name == Anonymous then next_ident_away_in_goal x ids else
    if mem_named_context x (named_context env) then
      user_err ~hdr:"Unification.make_abstraction_core"
        (str "The variable " ++ Nameops.pr_id x ++ str " is already declared.")
    else
      x
  in
  let likefirst = clause_with_generic_occurrences occs in
  let mkvarid () = mkVar id in
  let compute_dependency _ d (sign,depdecls) =
    let hyp = NamedDecl.get_id d in
    match occurrences_of_hyp hyp occs with
    | NoOccurrences, InHyp ->
<<<<<<< HEAD
        if indirectly_dependent c d depdecls then
          (* Told explicitly not to abstract over [d], but it is dependent *)
          let id' = indirect_dependency d depdecls in
          user_err  (str "Cannot abstract over " ++ Nameops.pr_id id'
            ++ str " without also abstracting or erasing " ++ Nameops.pr_id hyp
            ++ str ".")
        else
          (push_named_context_val d sign,depdecls)
=======
        (push_named_context_val d sign,depdecls)
>>>>>>> a321074c
    | AllOccurrences, InHyp as occ ->
        let occ = if likefirst then LikeFirst else AtOccs occ in
        let newdecl = replace_term_occ_decl_modulo occ test mkvarid d in
        if Context.Named.Declaration.equal d newdecl
           && not (indirectly_dependent c d depdecls)
        then
          if check_occs && not (in_every_hyp occs)
          then raise (PretypeError (env,sigma,NoOccurrenceFound (c,Some hyp)))
          else (push_named_context_val d sign, depdecls)
        else
          (push_named_context_val newdecl sign, newdecl :: depdecls)
    | occ ->
        (* There are specific occurrences, hence not like first *)
        let newdecl = replace_term_occ_decl_modulo (AtOccs occ) test mkvarid d in
        (push_named_context_val newdecl sign, newdecl :: depdecls) in
  try
    let sign,depdecls =
      fold_named_context compute_dependency env
        ~init:(empty_named_context_val,[]) in
    let ccl = match occurrences_of_goal occs with
      | NoOccurrences -> concl
      | occ ->
          let occ = if likefirst then LikeFirst else AtOccs occ in
          replace_term_occ_modulo occ test mkvarid concl
    in
    let lastlhyp =
      if List.is_empty depdecls then None else Some (NamedDecl.get_id (List.last depdecls)) in
    let res = match out test with
    | None -> None
    | Some (sigma, c) -> Some (Sigma.Unsafe.of_pair (c, sigma))
    in
    (id,sign,depdecls,lastlhyp,ccl,res)
  with
    SubtermUnificationError e ->
      raise (PretypeError (env,sigma,CannotUnifyOccurrences e))

(** [make_abstraction] is the main entry point to abstract over a term
    or pattern at some occurrences; it returns:
    - the id used for the abstraction
    - the type of the abstraction
    - the declarations from the context which depend on the term or pattern
    - the most recent hyp before which there is no dependency in the term of pattern
    - the abstracted conclusion
    - an evar universe context effect to apply on the goal
    - the term or pattern to abstract fully instantiated
*)

type prefix_of_inductive_support_flag = bool

type abstraction_request =
| AbstractPattern of prefix_of_inductive_support_flag * (types -> bool) * Name.t * pending_constr * clause * bool
| AbstractExact of Name.t * constr * types option * clause * bool

type 'r abstraction_result =
  Names.Id.t * named_context_val *
    Context.Named.Declaration.t list * Names.Id.t option *
    types * (constr, 'r) Sigma.sigma option

let make_abstraction env evd ccl abs =
  let evd = Sigma.to_evar_map evd in
  match abs with
  | AbstractPattern (from_prefix,check,name,c,occs,check_occs) ->
      make_abstraction_core name
        (make_pattern_test from_prefix check env evd c)
        env evd (snd c) None occs check_occs ccl
  | AbstractExact (name,c,ty,occs,check_occs) ->
      make_abstraction_core name
        (make_eq_test env evd c)
        env evd c ty occs check_occs ccl

let keyed_unify env evd kop = 
  if not !keyed_unification then fun cl -> true
  else 
    match kop with 
    | None -> fun _ -> true
    | Some kop ->
      fun cl ->
	let kc = Keys.constr_key cl in
	  match kc with
	  | None -> false
	  | Some kc -> Keys.equiv_keys kop kc

(* Tries to find an instance of term [cl] in term [op].
   Unifies [cl] to every subterm of [op] until it finds a match.
   Fails if no match is found *)
let w_unify_to_subterm env evd ?(flags=default_unify_flags ()) (op,cl) =
  let bestexn = ref None in
  let kop = Keys.constr_key op in
  let rec matchrec cl =
    let cl = strip_outer_cast cl in
    (try
       if closed0 cl && not (isEvar cl) && keyed_unify env evd kop cl then
       (try
         if !keyed_unification then
           let f1, l1 = decompose_app_vect op in
	   let f2, l2 = decompose_app_vect cl in
	   w_typed_unify_array env evd flags f1 l1 f2 l2,cl
	 else w_typed_unify env evd CONV flags op cl,cl
       with ex when Pretype_errors.unsatisfiable_exception ex ->
	    bestexn := Some ex; error "Unsat")
       else error "Bound 1"
     with ex when precatchable_exception ex ->
       (match kind_of_term cl with
	  | App (f,args) ->
	      let n = Array.length args in
	      assert (n>0);
	      let c1 = mkApp (f,Array.sub args 0 (n-1)) in
	      let c2 = args.(n-1) in
	      (try
		 matchrec c1
	       with ex when precatchable_exception ex ->
		 matchrec c2)
          | Case(_,_,c,lf) -> (* does not search in the predicate *)
	       (try
		 matchrec c
	       with ex when precatchable_exception ex ->
		 iter_fail matchrec lf)
	  | LetIn(_,c1,_,c2) ->
	       (try
		 matchrec c1
	       with ex when precatchable_exception ex ->
		 matchrec c2)

	  | Proj (p,c) -> matchrec c

	  | Fix(_,(_,types,terms)) ->
	       (try
		 iter_fail matchrec types
	       with ex when precatchable_exception ex ->
		 iter_fail matchrec terms)

	  | CoFix(_,(_,types,terms)) ->
	       (try
		 iter_fail matchrec types
	       with ex when precatchable_exception ex ->
		 iter_fail matchrec terms)

          | Prod (_,t,c) ->
	      (try
		 matchrec t
	       with ex when precatchable_exception ex ->
		 matchrec c)

          | Lambda (_,t,c) ->
	      (try
		 matchrec t
	       with ex when precatchable_exception ex ->
		 matchrec c)

          | _ -> error "Match_subterm"))
  in
  try matchrec cl
  with ex when precatchable_exception ex ->
    match !bestexn with
    | None -> raise (PretypeError (env,evd,NoOccurrenceFound (op, None)))
    | Some e -> raise e

(* Tries to find all instances of term [cl] in term [op].
   Unifies [cl] to every subterm of [op] and return all the matches.
   Fails if no match is found *)
let w_unify_to_subterm_all env evd ?(flags=default_unify_flags ()) (op,cl) =
  let return a b =
    let (evd,c as a) = a () in
      if List.exists (fun (evd',c') -> Term.eq_constr c c') b then b else a :: b
  in
  let fail str _ = error str in
  let bind f g a =
    let a1 = try f a
             with ex
             when precatchable_exception ex -> a
    in try g a1
       with ex
       when precatchable_exception ex -> a1
  in
  let bind_iter f a =
    let n = Array.length a in
    let rec ffail i =
      if Int.equal i n then fun a -> a
      else bind (f a.(i)) (ffail (i+1))
    in ffail 0
  in
  let rec matchrec cl =
    let cl = strip_outer_cast cl in
      (bind
	  (if closed0 cl
	  then return (fun () -> w_typed_unify env evd CONV flags op cl,cl)
            else fail "Bound 1")
          (match kind_of_term cl with
	    | App (f,args) ->
		let n = Array.length args in
		assert (n>0);
		let c1 = mkApp (f,Array.sub args 0 (n-1)) in
		let c2 = args.(n-1) in
		bind (matchrec c1) (matchrec c2)

            | Case(_,_,c,lf) -> (* does not search in the predicate *)
		bind (matchrec c) (bind_iter matchrec lf)

	    | Proj (p,c) -> matchrec c

	    | LetIn(_,c1,_,c2) ->
		bind (matchrec c1) (matchrec c2)

	    | Fix(_,(_,types,terms)) ->
		bind (bind_iter matchrec types) (bind_iter matchrec terms)

	    | CoFix(_,(_,types,terms)) ->
		bind (bind_iter matchrec types) (bind_iter matchrec terms)

            | Prod (_,t,c) ->
		bind (matchrec t) (matchrec c)

            | Lambda (_,t,c) ->
		bind (matchrec t) (matchrec c)

            | _ -> fail "Match_subterm"))
  in
  let res = matchrec cl [] in
  match res with
  | [] ->
    raise (PretypeError (env,evd,NoOccurrenceFound (op, None)))
  | _ -> res

let w_unify_to_subterm_list env evd flags hdmeta oplist t =
  List.fold_right
    (fun op (evd,l) ->
      let op = whd_meta evd op in
      if isMeta op then
	if flags.allow_K_in_toplevel_higher_order_unification then (evd,op::l)
	else error_abstraction_over_meta env evd hdmeta (destMeta op)
      else
        let allow_K = flags.allow_K_in_toplevel_higher_order_unification in
        let flags =
          if occur_meta_or_existential op || !keyed_unification then
	    (* This is up to delta for subterms w/o metas ... *)
            flags
          else
            (* up to Nov 2014, unification was bypassed on evar/meta-free terms;
               now it is called in a minimalistic way, at least to possibly
               unify pre-existing non frozen evars of the goal or of the
               pattern *)
          set_no_delta_flags flags in
	let t' = (strip_outer_cast op,t) in
        let (evd',cl) =
          try
  	    if is_keyed_unification () then
    	      try (* First try finding a subterm w/o conversion on open terms *)
	        let flags = set_no_delta_open_flags flags in
		w_unify_to_subterm env evd ~flags t'
	      with e ->
		(* If this fails, try with full conversion *)
		w_unify_to_subterm env evd ~flags t'
	    else w_unify_to_subterm env evd ~flags t'
	  with PretypeError (env,_,NoOccurrenceFound _) when
              allow_K ||
                (* w_unify_to_subterm does not go through evars, so
                   the next step, which was already in <= 8.4, is
                   needed at least for compatibility of rewrite *)
                dependent op t -> (evd,op)
        in
	  if not allow_K &&
            (* ensure we found a different instance *)
	    List.exists (fun op -> Term.eq_constr op cl) l
	  then error_non_linear_unification env evd hdmeta cl
	  else (evd',cl::l))
    oplist
    (evd,[])

let secondOrderAbstraction env evd flags typ (p, oplist) =
  (* Remove delta when looking for a subterm *)
  let flags = { flags with core_unify_flags = flags.subterm_unify_flags } in
  let (evd',cllist) = w_unify_to_subterm_list env evd flags p oplist typ in
  let typp = Typing.meta_type evd' p in
  let evd',(pred,predtyp) = abstract_list_all env evd' typp typ cllist in
  let evd', b = infer_conv ~pb:CUMUL env evd' predtyp typp in
  if not b then
    error_wrong_abstraction_type env evd'
      (Evd.meta_name evd p) pred typp predtyp;
  w_merge env false flags.merge_unify_flags
    (evd',[p,pred,(Conv,TypeProcessed)],[])

  (* let evd',metas,evars =  *)
  (*   try unify_0 env evd' CUMUL flags predtyp typp  *)
  (*   with NotConvertible -> *)
  (*     error_wrong_abstraction_type env evd *)
  (*       (Evd.meta_name evd p) pred typp predtyp *)
  (* in *)
  (*   w_merge env false flags (evd',(p,pred,(Conv,TypeProcessed))::metas,evars) *)

let secondOrderDependentAbstraction env evd flags typ (p, oplist) =
  let typp = Typing.meta_type evd p in
  let evd, pred = abstract_list_all_with_dependencies env evd typp typ oplist in
  w_merge env false flags.merge_unify_flags
    (evd,[p,pred,(Conv,TypeProcessed)],[])

let secondOrderAbstractionAlgo dep =
  if dep then secondOrderDependentAbstraction else secondOrderAbstraction

let w_unify2 env evd flags dep cv_pb ty1 ty2 =
  let c1, oplist1 = whd_nored_stack evd ty1 in
  let c2, oplist2 = whd_nored_stack evd ty2 in
  match kind_of_term c1, kind_of_term c2 with
    | Meta p1, _ ->
        (* Find the predicate *)
        secondOrderAbstractionAlgo dep env evd flags ty2 (p1,oplist1)
    | _, Meta p2 ->
        (* Find the predicate *)
        secondOrderAbstractionAlgo dep env evd flags ty1 (p2, oplist2)
    | _ -> error "w_unify2"

(* The unique unification algorithm works like this: If the pattern is
   flexible, and the goal has a lambda-abstraction at the head, then
   we do a first-order unification.

   If the pattern is not flexible, then we do a first-order
   unification, too.

   If the pattern is flexible, and the goal doesn't have a
   lambda-abstraction head, then we second-order unification. *)

(* We decide here if first-order or second-order unif is used for Apply *)
(* We apply a term of type (ai:Ai)C and try to solve a goal C'          *)
(* The type C is in clenv.templtyp.rebus with a lot of Meta to solve    *)

(* 3-4-99 [HH] New fo/so choice heuristic :
   In case we have to unify (Meta(1) args) with ([x:A]t args')
   we first try second-order unification and if it fails first-order.
   Before, second-order was used if the type of Meta(1) and [x:A]t was
   convertible and first-order otherwise. But if failed if e.g. the type of
   Meta(1) had meta-variables in it. *)
let w_unify env evd cv_pb ?(flags=default_unify_flags ()) ty1 ty2 =
  let hd1,l1 = decompose_appvect (whd_nored evd ty1) in
  let hd2,l2 = decompose_appvect (whd_nored evd ty2) in
  let is_empty1 = Array.is_empty l1 in
  let is_empty2 = Array.is_empty l2 in
    match kind_of_term hd1, not is_empty1, kind_of_term hd2, not is_empty2 with
      (* Pattern case *)
      | (Meta _, true, Lambda _, _ | Lambda _, _, Meta _, true)
	  when Int.equal (Array.length l1) (Array.length l2) ->
	  (try
	      w_typed_unify_array env evd flags hd1 l1 hd2 l2
	    with ex when precatchable_exception ex ->
	      try
		w_unify2 env evd flags false cv_pb ty1 ty2
	      with PretypeError (env,_,NoOccurrenceFound _) as e -> raise e)

      (* Second order case *)
      | (Meta _, true, _, _ | _, _, Meta _, true) ->
	  (try
	      w_unify2 env evd flags false cv_pb ty1 ty2
	    with PretypeError (env,_,NoOccurrenceFound _) as e -> raise e
	      | ex when precatchable_exception ex ->
		  try
		    w_typed_unify_array env evd flags hd1 l1 hd2 l2
		  with ex' when precatchable_exception ex' ->
                    (* Last chance, use pattern-matching with typed
                       dependencies (done late for compatibility) *)
	            try
	              w_unify2 env evd flags true cv_pb ty1 ty2
		    with ex' when precatchable_exception ex' ->
		      raise ex)

      (* General case: try first order *)
      | _ -> w_typed_unify env evd cv_pb flags ty1 ty2

(* Profiling *)

let w_unify env evd cv_pb flags ty1 ty2 =
  w_unify env evd cv_pb ~flags:flags ty1 ty2

let w_unify = 
  if Flags.profile then
    let wunifkey = Profile.declare_profile "w_unify" in
      Profile.profile6 wunifkey w_unify
  else w_unify

let w_unify env evd cv_pb ?(flags=default_unify_flags ()) ty1 ty2 =
  w_unify env evd cv_pb flags ty1 ty2<|MERGE_RESOLUTION|>--- conflicted
+++ resolved
@@ -1600,18 +1600,7 @@
     let hyp = NamedDecl.get_id d in
     match occurrences_of_hyp hyp occs with
     | NoOccurrences, InHyp ->
-<<<<<<< HEAD
-        if indirectly_dependent c d depdecls then
-          (* Told explicitly not to abstract over [d], but it is dependent *)
-          let id' = indirect_dependency d depdecls in
-          user_err  (str "Cannot abstract over " ++ Nameops.pr_id id'
-            ++ str " without also abstracting or erasing " ++ Nameops.pr_id hyp
-            ++ str ".")
-        else
-          (push_named_context_val d sign,depdecls)
-=======
         (push_named_context_val d sign,depdecls)
->>>>>>> a321074c
     | AllOccurrences, InHyp as occ ->
         let occ = if likefirst then LikeFirst else AtOccs occ in
         let newdecl = replace_term_occ_decl_modulo occ test mkvarid d in
