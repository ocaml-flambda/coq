(************************************************************************)
(*  v      *   The Coq Proof Assistant  /  The Coq Development Team     *)
(* <O___,, *   INRIA - CNRS - LIX - LRI - PPS - Copyright 1999-2015     *)
(*   \VV/  **************************************************************)
(*    //   *      This file is distributed under the terms of the       *)
(*         *       GNU Lesser General Public License Version 2.1        *)
(************************************************************************)

open Names
open Term
open Context
open Univ
open Evd
open Environ

(** Reduction Functions. *)

exception Elimconst

(** Machinery to customize the behavior of the reduction *)
module ReductionBehaviour : sig
  type flag = [ `ReductionDontExposeCase | `ReductionNeverUnfold ]

(** [set is_local ref (recargs, nargs, flags)] *)
  val set :
    bool -> Globnames.global_reference -> (int list * int * flag list) -> unit
  val get :
    Globnames.global_reference -> (int list * int * flag list) option
  val print : Globnames.global_reference -> Pp.std_ppcmds
end

(** {6 Machinery about a stack of unfolded constant }

    cst applied to params must convertible to term of the state applied to args
*)
module Cst_stack : sig
  type t
  val empty : t
  val add_param : constr -> t -> t
  val add_args : constr array -> t -> t
  val add_cst : constr -> t -> t
  val best_cst : t -> (constr * constr list) option
  val best_replace : constr -> t -> constr -> constr
  val reference : t -> Constant.t option
  val pr : t -> Pp.std_ppcmds
end


module Stack : sig
  type 'a app_node

  val pr_app_node : ('a -> Pp.std_ppcmds) -> 'a app_node -> Pp.std_ppcmds

  type cst_member =
    | Cst_const of pconstant
    | Cst_proj of projection

  type 'a member =
  | App of 'a app_node
  | Case of case_info * 'a * 'a array * Cst_stack.t
  | Proj of int * int * projection * Cst_stack.t
  | Fix of fixpoint * 'a t * Cst_stack.t
  | Cst of cst_member * int (** current foccussed arg *) * int list (** remaining args *)
    * 'a t * Cst_stack.t
  | Shift of int
  | Update of 'a
  and 'a t = 'a member list

  val pr : ('a -> Pp.std_ppcmds) -> 'a t -> Pp.std_ppcmds

  val empty : 'a t
  val is_empty : 'a t -> bool
  val append_app : 'a array -> 'a t -> 'a t
  val decomp : 'a t -> ('a * 'a t) option

  val decomp_node_last : 'a app_node -> 'a t -> ('a * 'a t)

  val compare_shape : 'a t -> 'a t -> bool
  (** [fold2 f x sk1 sk2] folds [f] on any pair of term in [(sk1,sk2)].
      @return the result and the lifts to apply on the terms *)
  val fold2 : ('a -> Term.constr -> Term.constr -> 'a) -> 'a ->
    Term.constr t -> Term.constr t -> 'a * int * int
  val map : (Term.constr -> Term.constr) -> Term.constr t -> Term.constr t
  val append_app_list : 'a list -> 'a t -> 'a t

  (** if [strip_app s] = [(a,b)], then [s = a @ b] and [b] does not
      start by App or Shift *)
  val strip_app : 'a t -> 'a t * 'a t
  (** @return (the nth first elements, the (n+1)th element, the remaining stack)  *)
  val strip_n_app : int -> 'a t -> ('a t * 'a * 'a t) option

  val not_purely_applicative : 'a t -> bool
  val list_of_app_stack : constr t -> constr list option

  val assign : 'a t -> int -> 'a -> 'a t
  val args_size : 'a t -> int
  val tail : int -> 'a t -> 'a t
  val nth : 'a t -> int -> 'a

  val best_state : constr * constr t -> Cst_stack.t -> constr * constr t
  val zip : ?refold:bool -> constr * constr t -> constr
end

(************************************************************************)

type state = constr * constr Stack.t

type contextual_reduction_function = env -> evar_map -> constr -> constr
type reduction_function = contextual_reduction_function
type local_reduction_function = evar_map -> constr -> constr

type e_reduction_function = env -> evar_map -> constr -> evar_map * constr

type contextual_stack_reduction_function =
    env -> evar_map -> constr -> constr * constr list
type stack_reduction_function = contextual_stack_reduction_function
type local_stack_reduction_function =
    evar_map -> constr -> constr * constr list

type contextual_state_reduction_function =
    env -> evar_map -> state -> state
type state_reduction_function = contextual_state_reduction_function
type local_state_reduction_function = evar_map -> state -> state

val pr_state : state -> Pp.std_ppcmds

(** {6 Reduction Function Operators } *)

val strong : reduction_function -> reduction_function
val local_strong : local_reduction_function -> local_reduction_function
val strong_prodspine : local_reduction_function -> local_reduction_function
(*i
val stack_reduction_of_reduction :
  'a reduction_function -> 'a state_reduction_function
i*)
val stacklam : (state -> 'a) -> constr list -> constr -> constr Stack.t -> 'a

val whd_state_gen : ?csts:Cst_stack.t -> bool -> Closure.RedFlags.reds ->
  Environ.env -> Evd.evar_map -> state -> state * Cst_stack.t

val iterate_whd_gen : bool -> Closure.RedFlags.reds ->
  Environ.env -> Evd.evar_map -> Term.constr -> Term.constr

(** {6 Generic Optimized Reduction Function using Closures } *)

val clos_norm_flags : Closure.RedFlags.reds -> reduction_function

(** Same as [(strong whd_beta[delta][iota])], but much faster on big terms *)
val nf_beta : local_reduction_function
val nf_betaiota : local_reduction_function
val nf_betaiotazeta : local_reduction_function
val nf_betadeltaiota : reduction_function
val nf_evar : evar_map -> constr -> constr

(** Lazy strategy, weak head reduction *)

val whd_evar :  evar_map -> constr -> constr
val whd_nored : local_reduction_function
val whd_beta : local_reduction_function
val whd_betaiota : local_reduction_function
val whd_betaiotazeta : local_reduction_function
val whd_betadeltaiota :  contextual_reduction_function
val whd_betadeltaiota_nolet :  contextual_reduction_function
val whd_betaetalet : local_reduction_function
val whd_betalet : local_reduction_function

(** Removes cast and put into applicative form *)
val whd_nored_stack : local_stack_reduction_function
val whd_beta_stack : local_stack_reduction_function
val whd_betaiota_stack : local_stack_reduction_function
val whd_betaiotazeta_stack : local_stack_reduction_function
val whd_betadeltaiota_stack : contextual_stack_reduction_function
val whd_betadeltaiota_nolet_stack : contextual_stack_reduction_function
val whd_betaetalet_stack : local_stack_reduction_function
val whd_betalet_stack : local_stack_reduction_function

val whd_nored_state : local_state_reduction_function
val whd_beta_state : local_state_reduction_function
val whd_betaiota_state : local_state_reduction_function
val whd_betaiotazeta_state : local_state_reduction_function
val whd_betadeltaiota_state : contextual_state_reduction_function
val whd_betadeltaiota_nolet_state : contextual_state_reduction_function
val whd_betaetalet_state : local_state_reduction_function
val whd_betalet_state : local_state_reduction_function

(** {6 Head normal forms } *)

val whd_delta_stack :  stack_reduction_function
val whd_delta_state :  state_reduction_function
val whd_delta :  reduction_function
val whd_betadelta_stack :  stack_reduction_function
val whd_betadelta_state :  state_reduction_function
val whd_betadelta :  reduction_function
val whd_betadeltaeta_stack :  stack_reduction_function
val whd_betadeltaeta_state :  state_reduction_function
val whd_betadeltaeta :  reduction_function
val whd_betadeltaiotaeta_stack :  stack_reduction_function
val whd_betadeltaiotaeta_state :  state_reduction_function
val whd_betadeltaiotaeta :  reduction_function

val whd_eta : constr -> constr
val whd_zeta : constr -> constr

(** Various reduction functions *)

val safe_evar_value : evar_map -> existential -> constr option

val beta_applist : constr * constr list -> constr

val hnf_prod_app     : env ->  evar_map -> constr -> constr -> constr
val hnf_prod_appvect : env ->  evar_map -> constr -> constr array -> constr
val hnf_prod_applist : env ->  evar_map -> constr -> constr list -> constr
val hnf_lam_app      : env ->  evar_map -> constr -> constr -> constr
val hnf_lam_appvect  : env ->  evar_map -> constr -> constr array -> constr
val hnf_lam_applist  : env ->  evar_map -> constr -> constr list -> constr

val splay_prod : env ->  evar_map -> constr -> (Name.t * constr) list * constr
val splay_lam : env ->  evar_map -> constr -> (Name.t * constr) list * constr
val splay_arity : env ->  evar_map -> constr -> (Name.t * constr) list * sorts
val sort_of_arity : env -> evar_map -> constr -> sorts
val splay_prod_n : env ->  evar_map -> int -> constr -> rel_context * constr
val splay_lam_n : env ->  evar_map -> int -> constr -> rel_context * constr
val splay_prod_assum :
  env ->  evar_map -> constr -> rel_context * constr
val is_sort : env -> evar_map -> types -> bool

type 'a miota_args = {
  mP      : constr;     (** the result type *)
  mconstr : constr;     (** the constructor *)
  mci     : case_info;  (** special info to re-build pattern *)
  mcargs  : 'a list;    (** the constructor's arguments *)
  mlf     : 'a array }  (** the branch code vector *)

val reducible_mind_case : constr -> bool
val reduce_mind_case : constr miota_args -> constr

val find_conclusion : env -> evar_map -> constr -> (constr,constr) kind_of_term
val is_arity : env ->  evar_map -> constr -> bool
val is_sort : env -> evar_map -> types -> bool

val contract_fix : ?env:Environ.env -> ?reference:Constant.t -> fixpoint -> constr
val fix_recarg : fixpoint -> constr Stack.t -> (int * constr) option

(** {6 Querying the kernel conversion oracle: opaque/transparent constants } *)
val is_transparent : Environ.env -> constant tableKey -> bool

(** {6 Conversion Functions (uses closures, lazy strategy) } *)

type conversion_test = constraints -> constraints

val pb_is_equal : conv_pb -> bool
val pb_equal : conv_pb -> conv_pb

<<<<<<< HEAD
val sort_cmp : env -> conv_pb -> sorts -> sorts -> UGraph.t -> unit

=======
>>>>>>> d1ce79ce
val is_conv : env ->  evar_map -> constr -> constr -> bool
val is_conv_leq : env ->  evar_map -> constr -> constr -> bool
val is_fconv : conv_pb -> env ->  evar_map -> constr -> constr -> bool

val is_trans_conv : transparent_state -> env -> evar_map -> constr -> constr -> bool
val is_trans_conv_leq : transparent_state -> env ->  evar_map -> constr -> constr -> bool
val is_trans_fconv : conv_pb -> transparent_state -> env ->  evar_map -> constr -> constr -> bool

(** [check_conv] Checks universe constraints only.
    pb defaults to CUMUL and ts to a full transparent state.
 *)
val check_conv : ?pb:conv_pb -> ?ts:transparent_state -> env ->  evar_map -> constr -> constr -> bool

(** [infer_conv] Adds necessary universe constraints to the evar map.
    pb defaults to CUMUL and ts to a full transparent state.
    @raises UniverseInconsistency iff catch_incon is set to false, 
    otherwise returns false in that case.
 *)
val infer_conv : ?catch_incon:bool -> ?pb:conv_pb -> ?ts:transparent_state -> 
  env -> evar_map -> constr -> constr -> evar_map * bool

(** Conversion with inference of universe constraints *)
val set_vm_infer_conv : (?pb:conv_pb -> env -> evar_map -> constr -> constr ->
  evar_map * bool) -> unit
val vm_infer_conv : ?pb:conv_pb -> env -> evar_map -> constr -> constr ->
  evar_map * bool


(** [infer_conv_gen] behaves like [infer_conv] but is parametrized by a
conversion function. Used to pretype vm and native casts. *)
val infer_conv_gen : (conv_pb -> l2r:bool -> evar_map -> transparent_state ->
    (constr, evar_map) Reduction.generic_conversion_function) ->
  ?catch_incon:bool -> ?pb:conv_pb -> ?ts:transparent_state -> env ->
  evar_map -> constr -> constr -> evar_map * bool

(** {6 Special-Purpose Reduction Functions } *)

val whd_meta : evar_map -> constr -> constr
val plain_instance : constr Metamap.t -> constr -> constr
val instance : evar_map -> constr Metamap.t -> constr -> constr
val head_unfold_under_prod : transparent_state -> reduction_function
val betazetaevar_applist : evar_map -> int -> constr -> constr list -> constr

(** {6 Heuristic for Conversion with Evar } *)

val whd_betaiota_deltazeta_for_iota_state :
  transparent_state -> Environ.env -> Evd.evar_map -> Cst_stack.t -> state ->
  state * Cst_stack.t

(** {6 Meta-related reduction functions } *)
val meta_instance : evar_map -> constr freelisted -> constr
val nf_meta       : evar_map -> constr -> constr
val meta_reducible_instance : evar_map -> constr freelisted -> constr<|MERGE_RESOLUTION|>--- conflicted
+++ resolved
@@ -251,11 +251,6 @@
 val pb_is_equal : conv_pb -> bool
 val pb_equal : conv_pb -> conv_pb
 
-<<<<<<< HEAD
-val sort_cmp : env -> conv_pb -> sorts -> sorts -> UGraph.t -> unit
-
-=======
->>>>>>> d1ce79ce
 val is_conv : env ->  evar_map -> constr -> constr -> bool
 val is_conv_leq : env ->  evar_map -> constr -> constr -> bool
 val is_fconv : conv_pb -> env ->  evar_map -> constr -> constr -> bool
